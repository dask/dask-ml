import dask.array as da
import numpy as np
import pytest
import sklearn.model_selection
import sklearn.datasets
from dask.array.utils import assert_eq
from sklearn.base import clone
from sklearn.linear_model import SGDClassifier

from dask_ml.wrappers import Incremental
from dask_ml.utils import assert_estimator_equal
import dask_ml.metrics
from dask_ml.metrics.scorer import make_scorer, check_scoring


def test_incremental_basic(scheduler, xy_classification):
    X, y = xy_classification
    with scheduler() as (s, [a, b]):
        est1 = SGDClassifier(random_state=0, tol=1e-3)
        est2 = clone(est1)

        clf = Incremental(est1)
        result = clf.fit(X, y, classes=[0, 1])
        for slice_ in da.core.slices_from_chunks(X.chunks):
            est2.partial_fit(X[slice_], y[slice_[0]], classes=[0, 1])

        assert result is clf

        assert isinstance(result.estimator.coef_, np.ndarray)
        np.testing.assert_array_almost_equal(result.estimator.coef_,
                                             est2.coef_)

        assert_estimator_equal(clf.estimator, est2, exclude=['loss_function_'])

        #  Predict
        result = clf.predict(X)
        expected = est2.predict(X)
        assert isinstance(result, da.Array)
        assert_eq(result, expected)

        # score
        result = clf.score(X, y)
        expected = est2.score(X, y)
        # assert isinstance(result, da.Array)
        assert_eq(result, expected)

        clf = Incremental(SGDClassifier(random_state=0, tol=1e-3))
        clf.partial_fit(X, y, classes=[0, 1])
        assert_estimator_equal(clf.estimator, est2, exclude=['loss_function_'])


def test_in_gridsearch(scheduler, xy_classification):
    X, y = xy_classification
    with scheduler() as (s, [a, b]):
        clf = Incremental(SGDClassifier(random_state=0, tol=1e-3))
        param_grid = {'alpha': [0.1, 10]}
        gs = sklearn.model_selection.GridSearchCV(clf, param_grid, iid=False)
        gs.fit(X, y, classes=[0, 1])


def test_estimator_param_raises():

    class Dummy(sklearn.base.BaseEstimator):
        def __init__(self, estimator=42):
            self.estimator = estimator

        def fit(self, X):
            return self

    clf = Incremental(Dummy(estimator=1))

    with pytest.raises(ValueError, match='used by both'):
        clf.get_params()


def test_scoring(scheduler, xy_classification,
                 scoring=dask_ml.metrics.accuracy_score):
    X, y = xy_classification
    with scheduler() as (s, [a, b]):
<<<<<<< HEAD
        clf = Incremental(SGDClassifier(), scoring=scoring)
=======
        clf = Incremental(SGDClassifier(tol=1e-3), scoring=scoring)
>>>>>>> 09a2ed8d
        with pytest.raises(ValueError,
                           match='metric function rather than a scorer'):
            clf.fit(X, y, classes=np.unique(y))


@pytest.mark.parametrize("scoring", [
    "accuracy", "neg_mean_squared_error", "r2", None
])
def test_scoring_string(scheduler, xy_classification, scoring):
    X, y = xy_classification
    with scheduler() as (s, [a, b]):
        clf = Incremental(SGDClassifier(tol=1e-3), scoring=scoring)
        if scoring:
            assert (dask_ml.metrics.scorer.SCORERS[scoring] ==
                    check_scoring(clf, scoring=scoring))
        assert callable(check_scoring(clf, scoring=scoring))
        clf.fit(X, y, classes=np.unique(y))
        clf.score(X, y)
        clf.estimator.score(X, y)<|MERGE_RESOLUTION|>--- conflicted
+++ resolved
@@ -77,11 +77,7 @@
                  scoring=dask_ml.metrics.accuracy_score):
     X, y = xy_classification
     with scheduler() as (s, [a, b]):
-<<<<<<< HEAD
-        clf = Incremental(SGDClassifier(), scoring=scoring)
-=======
         clf = Incremental(SGDClassifier(tol=1e-3), scoring=scoring)
->>>>>>> 09a2ed8d
         with pytest.raises(ValueError,
                            match='metric function rather than a scorer'):
             clf.fit(X, y, classes=np.unique(y))
