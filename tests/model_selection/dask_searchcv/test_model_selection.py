--- conflicted
+++ resolved
@@ -23,11 +23,8 @@
 from sklearn.exceptions import FitFailedWarning, NotFittedError
 from sklearn.feature_selection import SelectKBest
 from sklearn.linear_model import LogisticRegression
-<<<<<<< HEAD
 from sklearn.metrics import accuracy_score, brier_score_loss, log_loss, make_scorer
 from sklearn.metrics.scorer import _passthrough_scorer
-=======
->>>>>>> ad13e1f4
 from sklearn.model_selection import (
     GridSearchCV,
     GroupKFold,
