--- conflicted
+++ resolved
@@ -1,8 +1,5 @@
-<<<<<<< HEAD
 import asyncio
-=======
 import concurrent.futures
->>>>>>> 201b9987
 import itertools
 import logging
 import random
