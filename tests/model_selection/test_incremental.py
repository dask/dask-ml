--- conflicted
+++ resolved
@@ -196,26 +196,19 @@
 
 @gen_cluster(client=True)
 def test_search_basic(c, s, a, b):
-<<<<<<< HEAD
     for decay_rate in {0, 1}:
         _test_search_basic(decay_rate, c, s, a, b)
 
 
 def _test_search_basic(decay_rate, c, s, a, b):
-=======
->>>>>>> 4fc3d91e
     X, y = make_classification(n_samples=1000, n_features=5, chunks=(100, 5))
     model = SGDClassifier(tol=1e-3, loss="log", penalty="elasticnet")
 
     params = {"alpha": np.logspace(-2, 2, 100), "l1_ratio": np.linspace(0.01, 1, 200)}
 
-<<<<<<< HEAD
     search = IncrementalSearchCV(
         model, params, n_initial_parameters=20, max_iter=10, decay_rate=decay_rate
     )
-=======
-    search = IncrementalSearchCV(model, params, n_initial_parameters=20, max_iter=10)
->>>>>>> 4fc3d91e
     yield search.fit(X, y, classes=[0, 1])
 
     assert search.history_
@@ -241,7 +234,6 @@
     }.issubset(set(search.cv_results_.keys()))
 
     assert all(isinstance(v, np.ndarray) for v in search.cv_results_.values())
-<<<<<<< HEAD
     if decay_rate == 0:
         assert (
             search.cv_results_["test_score"][search.best_index_]
@@ -251,16 +243,10 @@
     else:
         assert all(search.cv_results_["test_score"] >= 0)
         assert all(search.cv_results_["rank_test_score"] >= 1)
-=======
-    assert all(search.cv_results_["test_score"] >= 0)
-    assert all(search.cv_results_["rank_test_score"] >= 1)
->>>>>>> 4fc3d91e
     assert all(search.cv_results_["partial_fit_calls"] >= 1)
     assert len(np.unique(search.cv_results_["model_id"])) == len(
         search.cv_results_["model_id"]
     )
-<<<<<<< HEAD
-=======
     assert sorted(search.model_history_.keys()) == list(range(20))
     assert set(search.model_history_[0][0].keys()) == {
         "model_id",
@@ -270,7 +256,6 @@
         "score",
         "score_time",
     }
->>>>>>> 4fc3d91e
 
     X_, = yield c.compute([X])
 
@@ -304,18 +289,11 @@
 
     assert search.history_
     for h in search.history_:
-<<<<<<< HEAD
         assert h["partial_fit_calls"] <= 5
     assert isinstance(search.best_estimator_, SGDClassifier)
     assert search.best_score_ == params["value"].max() == search.best_estimator_.value
     assert "visualize" not in search.__dict__
     assert search.best_score_ > 0
-=======
-        assert isinstance(search.best_estimator_, SGDClassifier)
-        assert search.best_score_ > 0
-        assert "visualize" not in search.__dict__
-        assert h["partial_fit_calls"] <= 3
->>>>>>> 4fc3d91e
 
     X_test, y_test = yield c.compute([X, y])
 
