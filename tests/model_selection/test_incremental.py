import asyncio
import concurrent.futures
import itertools
import logging
import random
import sys

import dask.array as da
import dask.dataframe as dd
import numpy as np
import pandas as pd
import pytest
import scipy
import toolz
from dask.distributed import Future
from distributed.utils_test import (  # noqa: F401
    captured_logger,
    cluster,
    gen_cluster,
    loop,
)
from scipy.stats import uniform
from sklearn.base import clone
from sklearn.cluster import MiniBatchKMeans
from sklearn.linear_model import SGDClassifier
from sklearn.model_selection import ParameterGrid, ParameterSampler
from sklearn.utils import check_random_state

from dask_ml._compat import DISTRIBUTED_2_5_0
from dask_ml.datasets import make_classification
from dask_ml.model_selection import (
    HyperbandSearchCV,
    IncrementalSearchCV,
    InverseDecaySearchCV,
)
from dask_ml.model_selection._incremental import _partial_fit, _score, fit
from dask_ml.model_selection.utils_test import LinearFunction, _MaybeLinearFunction
from dask_ml.utils import ConstantFunction

pytestmark = [
    pytest.mark.skipif(not DISTRIBUTED_2_5_0, reason="hangs"),
    pytest.mark.filterwarnings("ignore:decay_rate"),
]  # decay_rate warnings are tested in test_incremental_warns.py


<<<<<<< HEAD
@gen_cluster(client=True, timeout=500)
async def test_basic(c, s, a, b):
=======
@gen_cluster(client=True, timeout=1000)
async def test_basic(c, s, a, b):
    def _additional_calls(info):
        pf_calls = {k: v[-1]["partial_fit_calls"] for k, v in info.items()}
        ret = {k: int(calls < 10) for k, calls in pf_calls.items()}
        if len(ret) == 1:
            return {list(ret)[0]: 0}

        # Don't train one model (but keep model 0)
        some_keys = set(ret.keys()) - {0}
        key_to_drop = random.choice(list(some_keys))
        return {k: v for k, v in ret.items() if k != key_to_drop}

>>>>>>> a770dbd2
    X, y = make_classification(n_samples=1000, n_features=5, chunks=100)
    model = ConstantFunction()

    params = {"value": uniform(0, 1)}

    X_test, y_test = X[:100], y[:100]
    X_train = X[100:]
    y_train = y[100:]

    n_parameters = 5
    param_list = list(ParameterSampler(params, n_parameters))

<<<<<<< HEAD
    def additional_calls(info):
        pf_calls = {k: v[-1]["partial_fit_calls"] for k, v in info.items()}
        ret = {k: int(calls < 10) for k, calls in pf_calls.items()}
        if len(ret) == 1:
            return {list(ret)[0]: 0}

        # Don't train one model
        some_keys = set(ret.keys()) - {0}
        del ret[random.choice(list(some_keys))]
        return ret

=======
>>>>>>> a770dbd2
    info, models, history, best = await fit(
        model,
        param_list,
        X_train,
        y_train,
        X_test,
        y_test,
        _additional_calls,
        fit_params={"classes": [0, 1]},
    )

    # Ensure that we touched all data
    keys = {t[0] for t in s.transition_log}
    L = [str(k) in keys for kk in X_train.__dask_keys__() for k in kk]
    assert all(L)

    for model in models.values():
        assert isinstance(model, Future)
        model2 = await model
<<<<<<< HEAD
        assert isinstance(model2, SGDClassifier)
    #  XX_test, yy_test = yield c.compute([X_test, y_test])
=======
        assert isinstance(model2, ConstantFunction)

>>>>>>> a770dbd2
    XX_test = await c.compute(X_test)
    yy_test = await c.compute(y_test)
    model = await models[0]
    assert model.score(XX_test, yy_test) == info[0][-1]["score"]

    # `<` not `==` because we randomly dropped one model every iteration
    assert len(history) < n_parameters * 10
    for h in history:
        assert {
            "partial_fit_time",
            "score_time",
            "score",
            "model_id",
            "params",
            "partial_fit_calls",
        }.issubset(set(h.keys()))

    groups = toolz.groupby("partial_fit_calls", history)
    assert len(groups[1]) > len(groups[2]) > len(groups[3]) > len(groups[max(groups)])
    assert max(groups) == n_parameters

    keys = list(models.keys())
    for key in keys:
        del models[key]

<<<<<<< HEAD
    while c.futures or s.tasks:  # Cleans up cleanly after running
        await asyncio.sleep(0.01)

    # smoke test for ndarray X_test and y_test
    #  X_test, y_test = await c.compute([X_test, y_test])
=======
    while c.futures or s.tasks:  # Make sure cleans up cleanly after running
        await asyncio.sleep(0.1)

    # smoke test for ndarray X_test and y_test
>>>>>>> a770dbd2
    X_test = await c.compute(X_test)
    y_test = await c.compute(y_test)
    info, models, history, best = await fit(
        model,
        param_list,
        X_train,
        y_train,
        X_test,
        y_test,
        _additional_calls,
        fit_params={"classes": [0, 1]},
    )
    assert True  # smoke test to make sure reached


def test_partial_fit_doesnt_mutate_inputs():
    n, d = 100, 20
    X, y = make_classification(
        n_samples=n, n_features=d, random_state=42, chunks=(n, d)
    )
    X = X.compute()
    y = y.compute()
    meta = {
        "iterations": 0,
        "mean_copy_time": 0,
        "mean_fit_time": 0,
        "partial_fit_calls": 0,
    }
    model = SGDClassifier(tol=1e-3)
    model.partial_fit(X[: n // 2], y[: n // 2], classes=np.unique(y))
    new_model, new_meta = _partial_fit(
        (model, meta), X[n // 2 :], y[n // 2 :], fit_params={"classes": np.unique(y)}
    )
    assert meta != new_meta
    assert new_meta["partial_fit_calls"] == 1
    assert not np.allclose(model.coef_, new_model.coef_)
    assert model.t_ < new_model.t_
    assert new_meta["partial_fit_time"] >= 0
    new_meta2 = _score((model, new_meta), X[n // 2 :], y[n // 2 :], None)
    assert new_meta2["score_time"] >= 0
    assert new_meta2 != new_meta


@gen_cluster(client=True, timeout=1000)
async def test_explicit(c, s, a, b):
    X, y = make_classification(n_samples=1000, n_features=10, chunks=(200, 10))
    model = SGDClassifier(tol=1e-3, penalty="elasticnet")
    params = [{"alpha": 0.1}, {"alpha": 0.2}]

    def additional_calls(scores):
        """ Progress through predefined updates, checking along the way """
        ts = scores[0][-1]["partial_fit_calls"]
        ts -= 1  # partial_fit_calls = time step + 1
        if ts == 0:
            assert len(scores) == len(params)
            assert len(scores[0]) == 1
            assert len(scores[1]) == 1
            return {k: 2 for k in scores}
        if ts == 2:
            assert len(scores) == len(params)
            assert len(scores[0]) == 2
            assert len(scores[1]) == 2
            return {0: 1, 1: 0}
        elif ts == 3:
            assert len(scores) == len(params)
            assert len(scores[0]) == 3
            assert len(scores[1]) == 2
            return {0: 3}
        elif ts == 6:
            assert len(scores) == 1
            assert len(scores[0]) == 4
            return {0: 0}
        else:
            raise Exception()

    info, models, history, best = await fit(
        model,
        params,
        X,
        y,
        X.blocks[-1],
        y.blocks[-1],
        additional_calls,
        scorer=None,
        fit_params={"classes": [0, 1]},
    )
    assert all(model.done() for model in models.values())

    models = await c.compute(models)
    model = models[0]
    meta = info[0][-1]

    assert meta["params"] == {"alpha": 0.1}
    assert meta["partial_fit_calls"] == 6 + 1
    assert len(info) > len(models) == 1
    assert set(models.keys()).issubset(set(info.keys()))
    assert meta["partial_fit_calls"] == history[-1]["partial_fit_calls"]
    calls = {k: [h["partial_fit_calls"] for h in hist] for k, hist in info.items()}
    for k, call in calls.items():
        assert (np.diff(call) >= 1).all()
    assert set(models.keys()) == {0}
    del models[0]

    while s.tasks or c.futures:  # all data clears out
        await asyncio.sleep(0.1)


@gen_cluster(client=True, timeout=1000)
async def test_search_basic(c, s, a, b):
    for decay_rate, input_type, memory in itertools.product(
        {0, 1}, ["array", "dataframe"], ["distributed"]
    ):
<<<<<<< HEAD
        success = yield _test_search_basic(decay_rate, input_type, memory, c, s, a, b)
        assert success
=======
        success = await _test_search_basic(decay_rate, input_type, memory, c, s, a, b)
        assert isinstance(success, bool) and success, "Did the test run?"
>>>>>>> a770dbd2


async def _test_search_basic(decay_rate, input_type, memory, c, s, a, b):
    X, y = make_classification(n_samples=1000, n_features=5, chunks=(100, 5))
    assert isinstance(X, da.Array)
    if memory == "distributed" and input_type == "dataframe":
        X = dd.from_array(X)
        y = dd.from_array(y)
        assert isinstance(X, dd.DataFrame)
    elif memory == "local":
        X, y = await c.compute([X, y])
        assert isinstance(X, np.ndarray)
        if input_type == "dataframe":
            X, y = pd.DataFrame(X), pd.DataFrame(y)
            assert isinstance(X, pd.DataFrame)

    model = SGDClassifier(tol=1e-3, loss="log", penalty="elasticnet")

    params = {"alpha": np.logspace(-2, 2, 100), "l1_ratio": np.linspace(0.01, 1, 200)}

    kwargs = dict(n_initial_parameters=20, max_iter=10)
    if decay_rate == 0:
        search = IncrementalSearchCV(model, params, **kwargs)
    elif decay_rate == 1:
        search = InverseDecaySearchCV(model, params, **kwargs)
    else:
        raise ValueError()
    if memory == "distributed" and input_type == "dataframe":
        with pytest.raises(TypeError, match=r"to_dask_array\(lengths=True\)"):
<<<<<<< HEAD
            yield search.fit(X, y, classes=[0, 1])
        return True  # exit the test; some test difficulties with below statements
        #  yield X.to_dask_array(lengths=True)
        #  yield y.to_dask_array(lengths=True)
    yield search.fit(X, y, classes=[0, 1])
=======
            await search.fit(X, y, classes=[0, 1])

        # Dask-ML raised a type error; let's implement the suggestion
        X = await c.compute(c.submit(X.to_dask_array, lengths=True))
        y = await c.compute(c.submit(y.to_dask_array, lengths=True))
    await search.fit(X, y, classes=[0, 1])
>>>>>>> a770dbd2

    assert search.history_
    for d in search.history_:
        assert d["partial_fit_calls"] <= search.max_iter + 1
    assert isinstance(search.best_estimator_, SGDClassifier)
    assert search.best_score_ > 0
    assert "visualize" not in search.__dict__
    assert search.best_params_
    assert search.cv_results_ and isinstance(search.cv_results_, dict)
    assert {
        "mean_partial_fit_time",
        "mean_score_time",
        "std_partial_fit_time",
        "std_score_time",
        "test_score",
        "rank_test_score",
        "model_id",
        "params",
        "partial_fit_calls",
        "param_alpha",
        "param_l1_ratio",
    }.issubset(set(search.cv_results_.keys()))
    assert len(search.cv_results_["param_alpha"]) == 20

    assert all(isinstance(v, np.ndarray) for v in search.cv_results_.values())
    if decay_rate == 0:
        assert (
            search.cv_results_["test_score"][search.best_index_]
            >= search.cv_results_["test_score"]
        ).all()
        assert search.cv_results_["rank_test_score"][search.best_index_] == 1
    else:
        assert all(search.cv_results_["test_score"] >= 0)
        assert all(search.cv_results_["rank_test_score"] >= 1)
    assert all(search.cv_results_["partial_fit_calls"] >= 1)
    assert len(np.unique(search.cv_results_["model_id"])) == len(
        search.cv_results_["model_id"]
    )
    assert sorted(search.model_history_.keys()) == list(range(20))
    assert set(search.model_history_[0][0].keys()) == {
        "model_id",
        "params",
        "partial_fit_calls",
        "partial_fit_time",
        "score",
        "score_time",
        "elapsed_wall_time",
    }

    # Dask Objects are lazy
<<<<<<< HEAD
    (X_,) = yield c.compute([X])
=======
    X_ = await c.compute(X)
>>>>>>> a770dbd2

    proba = search.predict_proba(X)
    log_proba = search.predict_log_proba(X)
    assert proba.shape == (1000, 2)
    assert log_proba.shape == (1000, 2)

    assert isinstance(proba, da.Array)
    assert isinstance(log_proba, da.Array)

    proba_ = search.predict_proba(X_)
    log_proba_ = search.predict_log_proba(X_)

    da.utils.assert_eq(proba, proba_)
    da.utils.assert_eq(log_proba, log_proba_)

    decision = search.decision_function(X_)
    assert decision.shape == (1000,)
    return True


@gen_cluster(client=True, timeout=1000)
def test_search_plateau_patience(c, s, a, b):
    X, y = make_classification(n_samples=100, n_features=5, chunks=(10, 5))

    class ConstantClassifier(SGDClassifier):
        def __init__(self, value=0):
            self.value = value
            super(ConstantClassifier, self).__init__(tol=1e-3)

        def score(self, *args, **kwargs):
            return self.value

    params = {"value": np.random.rand(10)}
    model = ConstantClassifier()

    search = IncrementalSearchCV(
        model, params, n_initial_parameters=10, patience=5, tol=0, max_iter=10,
    )
    yield search.fit(X, y, classes=[0, 1])

    assert search.history_
    assert pd.DataFrame(search.history_).partial_fit_calls.max() <= 5
    assert isinstance(search.best_estimator_, SGDClassifier)
    assert search.best_score_ == params["value"].max() == search.best_estimator_.value
    assert "visualize" not in search.__dict__
    assert search.best_score_ > 0

    X_test, y_test = yield c.compute([X, y])

    search.predict(X_test)
    search.score(X_test, y_test)


@gen_cluster(client=True, timeout=1000)
def test_search_plateau_tol(c, s, a, b):
    model = LinearFunction(slope=1)
    params = {"foo": np.linspace(0, 1)}

    # every 3 calls, score will increase by 3. tol=1: model did improved enough
    search = IncrementalSearchCV(model, params, patience=3, tol=1, max_iter=10)
    X, y = make_classification(n_samples=100, n_features=5, chunks=(10, 5))
    yield search.fit(X, y)
    assert set(search.cv_results_["partial_fit_calls"]) == {10}

    # Every 3 calls, score increases by 3. tol=4: model didn't improve enough
    search = IncrementalSearchCV(model, params, patience=3, tol=4, max_iter=10)
    X, y = make_classification(n_samples=100, n_features=5, chunks=(10, 5))
    yield search.fit(X, y)
    assert set(search.cv_results_["partial_fit_calls"]) == {3}


@gen_cluster(client=True)
def test_search_max_iter(c, s, a, b):
    X, y = make_classification(n_samples=100, n_features=5, chunks=(10, 5))
    model = SGDClassifier(tol=1e-3, penalty="elasticnet")
    params = {"alpha": np.logspace(-2, 10, 10), "l1_ratio": np.linspace(0.01, 1, 20)}

    search = IncrementalSearchCV(model, params, n_initial_parameters=10, max_iter=1)
    yield search.fit(X, y, classes=[0, 1])
    for d in search.history_:
        assert d["partial_fit_calls"] <= 1


@gen_cluster(client=True)
@pytest.mark.xfail(
    sys.platform == "win32",
    reason="https://github.com/dask/dask-ml/issues/673",
    strict=False,
)
def test_gridsearch(c, s, a, b):
    def test_gridsearch_func(c, s, a, b):
        X, y = make_classification(n_samples=100, n_features=5, chunks=(10, 5))

        model = SGDClassifier(tol=1e-3)

        params = {"alpha": np.logspace(-2, 10, 3), "l1_ratio": np.linspace(0.01, 1, 2)}

        search = IncrementalSearchCV(model, params, n_initial_parameters="grid")
        yield search.fit(X, y, classes=[0, 1])

        assert {frozenset(d["params"].items()) for d in search.history_} == {
            frozenset(d.items()) for d in ParameterGrid(params)
        }

    try:
        test_gridsearch_func(c, s, a, b)
    except concurrent.futures.TimeoutError:
        pytest.xfail(reason="https://github.com/dask/dask-ml/issues/673")


@gen_cluster(client=True)
def test_numpy_array(c, s, a, b):
    X, y = make_classification(n_samples=100, n_features=5, chunks=(10, 5))
    X, y = yield c.compute([X, y])
    model = SGDClassifier(tol=1e-3, penalty="elasticnet")
    params = {
        "alpha": np.logspace(-5, -3, 10),
        "l1_ratio": np.linspace(0, 1, 20),
    }

    search = IncrementalSearchCV(model, params, n_initial_parameters=10, max_iter=10)
    yield search.fit(X, y, classes=[0, 1])

    # smoke test to ensure search completed successfully
    assert search.best_score_ > 0


@gen_cluster(client=True)
def test_transform(c, s, a, b):
    def test_transform_func(c, s, a, b):
        X, y = make_classification(n_samples=100, n_features=5, chunks=(10, 5))
        model = MiniBatchKMeans(random_state=0)
        params = {"n_clusters": [3, 4, 5], "n_init": [1, 2]}
        search = IncrementalSearchCV(model, params, n_initial_parameters="grid")
        yield search.fit(X, y)
        (X_,) = yield c.compute([X])
        result = search.transform(X_)
        assert result.shape == (100, search.best_estimator_.n_clusters)

    try:
        test_transform_func(c, s, a, b)
    except concurrent.futures.TimeoutError:
        pytest.xfail(reason="https://github.com/dask/dask-ml/issues/673")


@gen_cluster(client=True)
def test_small(c, s, a, b):
    X, y = make_classification(n_samples=100, n_features=5, chunks=(10, 5))
    model = SGDClassifier(tol=1e-3, penalty="elasticnet")
    params = {"alpha": [0.1, 0.5, 0.75, 1.0]}
    search = IncrementalSearchCV(model, params, n_initial_parameters="grid")
    yield search.fit(X, y, classes=[0, 1])
    (X_,) = yield c.compute([X])
    search.predict(X_)


@gen_cluster(client=True)
def test_smaller(c, s, a, b):
    # infininte loop
    X, y = make_classification(n_samples=100, n_features=5, chunks=(10, 5))
    model = SGDClassifier(tol=1e-3, penalty="elasticnet")
    params = {"alpha": [0.1, 0.5]}
    search = IncrementalSearchCV(model, params, n_initial_parameters="grid")
    yield search.fit(X, y, classes=[0, 1])
    (X_,) = yield c.compute([X])
    search.predict(X_)


def _remove_worst_performing_model(info):
    calls = {v[-1]["partial_fit_calls"] for v in info.values()}
    ests = {v[-1]["params"]["final_score"] for v in info.values()}

    if max(calls) == 1:
        assert all(x in ests for x in [1, 2, 3, 4, 5])
    elif max(calls) == 2:
        assert all(x in ests for x in [2, 3, 4, 5])
        assert all(x not in ests for x in [1])
    elif max(calls) == 3:
        assert all(x in ests for x in [3, 4, 5])
        assert all(x not in ests for x in [1, 2])
    elif max(calls) == 4:
        assert all(x in ests for x in [4, 5])
        assert all(x not in ests for x in [1, 2, 3])
    elif max(calls) == 5:
        assert all(x in ests for x in [5])
        assert all(x not in ests for x in [1, 2, 3, 4])
        return {k: 0 for k in info.keys()}

    recent_scores = {
        k: v[-1]["score"]
        for k, v in info.items()
        if v[-1]["partial_fit_calls"] == max(calls)
    }
    return {k: 1 for k, v in recent_scores.items() if v > min(recent_scores.values())}


@gen_cluster(client=True)
def test_high_performing_models_are_retained_with_patience(c, s, a, b):
    """
    This tests covers a case when high performing models plateau before the
    search is finished.

    This covers the use case when one poor-performing model takes a long time
    to converge, but all other high-performing models have finished (and
    plateaued).

    Details
    -------
    This test defines

    * low performing models that continue to improve
    * high performing models that are constant

    It uses a small tolerance to stop the constant (and high-performing) models.

    This test is only concerned with making sure the high-performing model is
    retained after it has reached a plateau. It is not concerned with making
    sure models are killed off at correct times.
    """

    X, y = make_classification(n_samples=100, n_features=5, chunks=(10, 5))

    params = {"final_score": [1, 2, 3, 4, 5]}
    search = IncrementalSearchCV(
        _MaybeLinearFunction(),
        params,
        patience=2,
        tol=1e-3,  # only stop the constant functions
        n_initial_parameters="grid",
        max_iter=20,
    )

    search._adapt = _remove_worst_performing_model
    yield search.fit(X, y)
    assert search.best_params_ == {"final_score": 5}


@gen_cluster(client=True)
def test_same_params_with_random_state(c, s, a, b):
    X, y = make_classification(n_samples=100, n_features=10, chunks=10, random_state=0)
    model = SGDClassifier(tol=1e-3, penalty="elasticnet", random_state=1)
    params = {"alpha": scipy.stats.uniform(1e-4, 1)}

    # Use InverseDecaySearchCV to decay the models and make sure the same ones
    # are selected
    kwargs = dict(n_initial_parameters=10, random_state=2)

    search1 = InverseDecaySearchCV(clone(model), params, **kwargs)
    yield search1.fit(X, y, classes=[0, 1])
    params1 = search1.cv_results_["param_alpha"]

    search2 = InverseDecaySearchCV(clone(model), params, **kwargs)
    yield search2.fit(X, y, classes=[0, 1])
    params2 = search2.cv_results_["param_alpha"]

    assert np.allclose(params1, params2)


@gen_cluster(client=True)
def test_model_random_determinism(c, s, a, b):
    # choose so d == n//10. Then each partial_fit call is very
    # unstable, so models will vary a lot.
    n, d = 50, 5
    X, y = make_classification(
        n_samples=n, n_features=d, chunks=n // 10, random_state=0
    )
    params = {
        "loss": ["hinge", "log", "modified_huber", "squared_hinge", "perceptron"],
        "average": [True, False],
        "learning_rate": ["constant", "invscaling", "optimal"],
        "eta0": np.logspace(-2, 0, num=1000),
    }

    model = SGDClassifier(random_state=1)
    kwargs = dict(n_initial_parameters=10, random_state=2, max_iter=10)

    search1 = InverseDecaySearchCV(model, params, **kwargs)
    yield search1.fit(X, y, classes=[0, 1])

    search2 = InverseDecaySearchCV(clone(model), params, **kwargs)
    yield search2.fit(X, y, classes=[0, 1])

    assert search1.best_score_ == search2.best_score_
    assert search1.best_params_ == search2.best_params_
    assert np.allclose(search1.best_estimator_.coef_, search2.best_estimator_.coef_)


@gen_cluster(client=True)
def test_min_max_iter(c, s, a, b):
    X, y = make_classification(n_samples=100, n_features=5, chunks=(10, 5))
    est = SGDClassifier()
    params = {"alpha": np.logspace(-3, 0)}
    search = IncrementalSearchCV(est, params, max_iter=0)
    with pytest.raises(ValueError, match="max_iter < 1 is not supported"):
        yield search.fit(X, y, classes=[0, 1])


@gen_cluster(client=True)
def test_history(c, s, a, b):
    X, y = make_classification(n_samples=10, n_features=4, chunks=10)
    model = ConstantFunction()
    params = {"value": scipy.stats.uniform(0, 1)}
    alg = IncrementalSearchCV(model, params, max_iter=9, random_state=42)
    yield alg.fit(X, y)
    gt_zero = lambda x: x >= 0
    gt_one = lambda x: x >= 1

    key_types_and_checks = [
        ("mean_partial_fit_time", float, gt_zero),
        ("mean_score_time", float, gt_zero),
        ("std_partial_fit_time", float, gt_zero),
        ("std_score_time", float, gt_zero),
        ("test_score", float, gt_zero),
        ("rank_test_score", int, gt_one),
        ("model_id", int, None),
        ("partial_fit_calls", int, gt_zero),
        ("params", dict, lambda d: set(d.keys()) == {"value"}),
        ("param_value", float, gt_zero),
    ]
    assert set(alg.cv_results_) == {v[0] for v in key_types_and_checks}
    for column, dtype, condition in key_types_and_checks:
        if dtype:
            assert alg.cv_results_[column].dtype == dtype
        if condition:
            assert all(condition(x) for x in alg.cv_results_[column])

    alg.best_estimator_.fit(X, y)
    alg.best_estimator_.score(X, y)
    alg.score(X, y)

    # Test types/format of all parameters we set after fitting
    assert isinstance(alg.best_index_, int)
    assert isinstance(alg.best_estimator_, ConstantFunction)
    assert isinstance(alg.best_score_, float)
    assert isinstance(alg.best_params_, dict)
    assert isinstance(alg.history_, list)
    assert all(isinstance(h, dict) for h in alg.history_)
    assert isinstance(alg.model_history_, dict)
    assert all(vi in alg.history_ for v in alg.model_history_.values() for vi in v)
    assert all(isinstance(v, np.ndarray) for v in alg.cv_results_.values())
    assert isinstance(alg.multimetric_, bool)

    keys = {
        "score",
        "score_time",
        "partial_fit_calls",
        "partial_fit_time",
        "model_id",
        "elapsed_wall_time",
        "params",
    }
    assert all(set(h.keys()) == keys for h in alg.history_)
    times = [v["elapsed_wall_time"] for v in alg.history_]
    assert (np.diff(times) >= 0).all()

    # Test to make sure history_ ordered with wall time
    assert (np.diff([v["elapsed_wall_time"] for v in alg.history_]) >= 0).all()
    for model_hist in alg.model_history_.values():
        calls = [h["partial_fit_calls"] for h in model_hist]
        assert (np.diff(calls) >= 1).all() or len(calls) == 1


@pytest.mark.parametrize("Search", [HyperbandSearchCV, IncrementalSearchCV])
@pytest.mark.parametrize("verbose", [True, False])
def test_verbosity(Search, verbose, capsys):
    max_iter = 15

    @gen_cluster(client=True)
    async def _test_verbosity(c, s, a, b):
        X, y = make_classification(n_samples=10, n_features=4, chunks=10)
        model = ConstantFunction()
        params = {"value": scipy.stats.uniform(0, 1)}
        search = Search(model, params, max_iter=max_iter, verbose=verbose)
        await search.fit(X, y)
        assert search.best_score_ > 0  # ensure search ran
        return search

    # IncrementalSearchCV always logs to INFO
    logger = logging.getLogger("dask_ml.model_selection")
    with captured_logger(logger) as logs:
        _test_verbosity()
        messages = logs.getvalue().splitlines()

    # Make sure we always log
    assert messages
    assert any("score" in m for m in messages)

    # If verbose=True, make sure logs to stdout
    _test_verbosity()
    std = capsys.readouterr()
    stdout = [line for line in std.out.split("\n") if line]
    if verbose:
        assert len(stdout) >= 1
        assert all(["CV" in line for line in stdout])
    else:
        assert not len(stdout)

    if "Hyperband" in str(Search):
        assert all("[CV, bracket=" in m for m in messages)
    else:
        assert all("[CV]" in m for m in messages)

    brackets = 3 if "Hyperband" in str(Search) else 1
    assert sum("examples in each chunk" in m for m in messages) == brackets
    assert sum("creating" in m and "models" in m for m in messages) == brackets


@gen_cluster(client=True)
def test_verbosity_types(c, s, a, b):
    X, y = make_classification(n_samples=10, n_features=4, chunks=10)
    model = ConstantFunction()
    params = {"value": scipy.stats.uniform(0, 1)}

    for verbose in [-1.0, 1.2]:
        search = IncrementalSearchCV(model, params, verbose=verbose, max_iter=3)
        with pytest.raises(ValueError, match="0 <= verbose <= 1"):
            yield search.fit(X, y)

    for verbose in [0.0, 0, 1, 1.0, True, False]:
        search = IncrementalSearchCV(model, params, verbose=verbose, max_iter=3)
        yield search.fit(X, y)


@pytest.mark.parametrize("verbose", [0, 0.0, 1 / 2, 1, 1.0, False, True])
def test_verbosity_levels(capsys, verbose):
    max_iter = 14

    @gen_cluster(client=True)
    def _test_verbosity(c, s, a, b):
        X, y = make_classification(n_samples=10, n_features=4, chunks=10)
        model = ConstantFunction()
        params = {"value": scipy.stats.uniform(0, 1)}
        search = IncrementalSearchCV(model, params, max_iter=max_iter, verbose=verbose)
        yield search.fit(X, y)
        return search

    with captured_logger(logging.getLogger("dask_ml.model_selection")) as logs:
        search = _test_verbosity()
        assert search.best_score_ > 0  # ensure search ran
        messages = logs.getvalue().splitlines()

    factor = 1 if isinstance(verbose, bool) else verbose
    assert len(messages) == pytest.approx(max_iter * factor + 2, abs=1)


@gen_cluster(client=True)
def test_search_patience_infeasible_tol(c, s, a, b):
    X, y = make_classification(n_samples=100, n_features=5, chunks=(10, 5))

    rng = check_random_state(42)
    params = {"value": rng.rand(1000)}
    model = ConstantFunction()

    max_iter = 10
    score_increase = -10
    search = IncrementalSearchCV(
        model, params, max_iter=max_iter, patience=3, tol=score_increase,
    )
    yield search.fit(X, y, classes=[0, 1])

    hist = pd.DataFrame(search.history_)
    assert hist.partial_fit_calls.max() == max_iter


@gen_cluster(client=True)
def test_search_basic_patience(c, s, a, b):
    X, y = make_classification(n_samples=100, n_features=5, chunks=(10, 5))

    rng = check_random_state(42)
    params = {"slope": 2 + rng.rand(1000)}
    model = LinearFunction()

    # Test the case where tol to small (all models finish)
    max_iter = 15
    patience = 5
    increase_after_patience = patience
    search = IncrementalSearchCV(
        model,
        params,
        max_iter=max_iter,
        tol=increase_after_patience,
        patience=patience,
        fits_per_score=3,
    )
    yield search.fit(X, y, classes=[0, 1])

    hist = pd.DataFrame(search.history_)
    # +1 (and +2 below) because scores_per_fit isn't exact
    assert hist.partial_fit_calls.max() == max_iter + 1

    # Test the case where tol to large (no models finish)
    patience = 5
    increase_after_patience = patience
    params = {"slope": 0 + 0.9 * rng.rand(1000)}
    search = IncrementalSearchCV(
        model,
        params,
        max_iter=max_iter,
        tol=increase_after_patience,
        patience=patience,
        fits_per_score=3,
    )
    yield search.fit(X, y, classes=[0, 1])

    hist = pd.DataFrame(search.history_)
    assert hist.partial_fit_calls.max() == patience + 2


@gen_cluster(client=True)
def test_search_invalid_patience(c, s, a, b):
    X, y = make_classification(n_samples=100, n_features=5, chunks=10)

    params = {"value": np.random.RandomState(42).rand(1000)}
    model = ConstantFunction()

    search = IncrementalSearchCV(model, params, patience=1, max_iter=10)
    with pytest.raises(ValueError, match="patience >= 2"):
        yield search.fit(X, y, classes=[0, 1])

    search = IncrementalSearchCV(model, params, patience=2.0, max_iter=10)
    with pytest.raises(ValueError, match="patience must be an integer"):
        yield search.fit(X, y, classes=[0, 1])

    # Make sure this passes
    search = IncrementalSearchCV(model, params, patience=False, max_iter=10)
    yield search.fit(X, y, classes=[0, 1])
    assert search.history_


@gen_cluster(client=True)
def test_warns_scores_per_fit(c, s, a, b):
    X, y = make_classification(n_samples=100, n_features=5, chunks=10)

    params = {"value": np.random.RandomState(42).rand(1000)}
    model = ConstantFunction()

    search = IncrementalSearchCV(model, params, scores_per_fit=2)
    with pytest.warns(UserWarning, match="deprecated since Dask-ML v1.4.0"):
        yield search.fit(X, y)<|MERGE_RESOLUTION|>--- conflicted
+++ resolved
@@ -43,10 +43,6 @@
 ]  # decay_rate warnings are tested in test_incremental_warns.py
 
 
-<<<<<<< HEAD
-@gen_cluster(client=True, timeout=500)
-async def test_basic(c, s, a, b):
-=======
 @gen_cluster(client=True, timeout=1000)
 async def test_basic(c, s, a, b):
     def _additional_calls(info):
@@ -60,7 +56,6 @@
         key_to_drop = random.choice(list(some_keys))
         return {k: v for k, v in ret.items() if k != key_to_drop}
 
->>>>>>> a770dbd2
     X, y = make_classification(n_samples=1000, n_features=5, chunks=100)
     model = ConstantFunction()
 
@@ -73,20 +68,6 @@
     n_parameters = 5
     param_list = list(ParameterSampler(params, n_parameters))
 
-<<<<<<< HEAD
-    def additional_calls(info):
-        pf_calls = {k: v[-1]["partial_fit_calls"] for k, v in info.items()}
-        ret = {k: int(calls < 10) for k, calls in pf_calls.items()}
-        if len(ret) == 1:
-            return {list(ret)[0]: 0}
-
-        # Don't train one model
-        some_keys = set(ret.keys()) - {0}
-        del ret[random.choice(list(some_keys))]
-        return ret
-
-=======
->>>>>>> a770dbd2
     info, models, history, best = await fit(
         model,
         param_list,
@@ -106,13 +87,8 @@
     for model in models.values():
         assert isinstance(model, Future)
         model2 = await model
-<<<<<<< HEAD
-        assert isinstance(model2, SGDClassifier)
-    #  XX_test, yy_test = yield c.compute([X_test, y_test])
-=======
         assert isinstance(model2, ConstantFunction)
 
->>>>>>> a770dbd2
     XX_test = await c.compute(X_test)
     yy_test = await c.compute(y_test)
     model = await models[0]
@@ -138,18 +114,10 @@
     for key in keys:
         del models[key]
 
-<<<<<<< HEAD
-    while c.futures or s.tasks:  # Cleans up cleanly after running
-        await asyncio.sleep(0.01)
-
-    # smoke test for ndarray X_test and y_test
-    #  X_test, y_test = await c.compute([X_test, y_test])
-=======
     while c.futures or s.tasks:  # Make sure cleans up cleanly after running
         await asyncio.sleep(0.1)
 
     # smoke test for ndarray X_test and y_test
->>>>>>> a770dbd2
     X_test = await c.compute(X_test)
     y_test = await c.compute(y_test)
     info, models, history, best = await fit(
@@ -262,13 +230,8 @@
     for decay_rate, input_type, memory in itertools.product(
         {0, 1}, ["array", "dataframe"], ["distributed"]
     ):
-<<<<<<< HEAD
-        success = yield _test_search_basic(decay_rate, input_type, memory, c, s, a, b)
-        assert success
-=======
         success = await _test_search_basic(decay_rate, input_type, memory, c, s, a, b)
         assert isinstance(success, bool) and success, "Did the test run?"
->>>>>>> a770dbd2
 
 
 async def _test_search_basic(decay_rate, input_type, memory, c, s, a, b):
@@ -298,20 +261,12 @@
         raise ValueError()
     if memory == "distributed" and input_type == "dataframe":
         with pytest.raises(TypeError, match=r"to_dask_array\(lengths=True\)"):
-<<<<<<< HEAD
-            yield search.fit(X, y, classes=[0, 1])
-        return True  # exit the test; some test difficulties with below statements
-        #  yield X.to_dask_array(lengths=True)
-        #  yield y.to_dask_array(lengths=True)
-    yield search.fit(X, y, classes=[0, 1])
-=======
             await search.fit(X, y, classes=[0, 1])
 
         # Dask-ML raised a type error; let's implement the suggestion
         X = await c.compute(c.submit(X.to_dask_array, lengths=True))
         y = await c.compute(c.submit(y.to_dask_array, lengths=True))
     await search.fit(X, y, classes=[0, 1])
->>>>>>> a770dbd2
 
     assert search.history_
     for d in search.history_:
@@ -362,11 +317,7 @@
     }
 
     # Dask Objects are lazy
-<<<<<<< HEAD
-    (X_,) = yield c.compute([X])
-=======
     X_ = await c.compute(X)
->>>>>>> a770dbd2
 
     proba = search.predict_proba(X)
     log_proba = search.predict_log_proba(X)
