--- conflicted
+++ resolved
@@ -654,7 +654,6 @@
         assert (np.diff(calls) >= 1).all() or len(calls) == 1
 
 
-<<<<<<< HEAD
 def test_verbosity(capsys):
     @gen_cluster(client=True)
     def _test_verbosity(c, s, a, b):
@@ -677,8 +676,10 @@
         captured = capsys.readouterr()
         messages = [m for m in captured.out.split("\n") if m]
         assert len(messages) == 0
+
     _test_verbosity()
-=======
+
+
 @gen_cluster(client=True)
 def test_search_patience_infeasible_tol(c, s, a, b):
     X, y = make_classification(n_samples=100, n_features=5, chunks=(10, 5))
@@ -779,5 +780,4 @@
     # Make sure this passes
     search = IncrementalSearchCV(model, params, patience=False, max_iter=10)
     yield search.fit(X, y, classes=[0, 1])
-    assert search.history_
->>>>>>> e2b90dd4
+    assert search.history_