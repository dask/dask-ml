--- conflicted
+++ resolved
@@ -1,8 +1,5 @@
-<<<<<<< HEAD
+import itertools
 import logging
-=======
-import itertools
->>>>>>> b9d903ee
 import random
 
 import dask.array as da
