--- conflicted
+++ resolved
@@ -456,6 +456,7 @@
     retained after it has reached a plateau. It is not concerned with making
     sure models are killed off at correct times.
     """
+
     class MaybeLinearFunction(BaseEstimator):
         def __init__(self, final_score=1):
             self.final_score = final_score
@@ -541,15 +542,6 @@
 
 
 @gen_cluster(client=True)
-<<<<<<< HEAD
-def test_min_max_iter(c, s, a, b):
-    X, y = make_classification(n_samples=100, n_features=5, chunks=(10, 5))
-    est = SGDClassifier()
-    params = {"alpha": np.logspace(-3, 0)}
-    search = IncrementalSearchCV(est, params, max_iter=0)
-    with pytest.raises(ValueError, match="max_iter < 1 is not supported"):
-        yield search.fit(X, y, classes=[0, 1])
-=======
 def test_same_models_with_random_state(c, s, a, b):
     X, y = make_classification(
         n_samples=100, n_features=2, chunks=(10, 5), random_state=0
@@ -577,4 +569,13 @@
     assert search1.best_score_ == search2.best_score_
     assert search1.best_params_ == search2.best_params_
     assert np.allclose(search1.best_estimator_.coef_, search2.best_estimator_.coef_)
->>>>>>> 3b6ea185
+
+
+@gen_cluster(client=True)
+def test_min_max_iter(c, s, a, b):
+    X, y = make_classification(n_samples=100, n_features=5, chunks=(10, 5))
+    est = SGDClassifier()
+    params = {"alpha": np.logspace(-3, 0)}
+    search = IncrementalSearchCV(est, params, max_iter=0)
+    with pytest.raises(ValueError, match="max_iter < 1 is not supported"):
+        yield search.fit(X, y, classes=[0, 1])