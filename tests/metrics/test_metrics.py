--- conflicted
+++ resolved
@@ -169,11 +169,7 @@
         kwargs = {}
 
     clf = dask_ml.wrappers.ParallelPostFit(
-<<<<<<< HEAD
-        sklearn.linear_model.LogisticRegression(n_jobs=1, solver="lbfgs")
-=======
         sklearn.linear_model.LogisticRegression(n_jobs=1, solver="lbfgs", **kwargs)
->>>>>>> 1ccd5faf
     )
     clf.fit(X, y)
 
