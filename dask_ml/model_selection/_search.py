--- conflicted
+++ resolved
@@ -1165,16 +1165,9 @@
 
         if self.multimetric_:
             if self.refit is not False and (
-<<<<<<< HEAD
-                    not isinstance(self.refit, str)
-                    or
-                    # This will work for both dict / list (tuple)
-                    self.refit not in scorer
-=======
                 not isinstance(self.refit, str)
                 # This will work for both dict / list (tuple)
                 or self.refit not in scorer
->>>>>>> 1588e124
             ):
                 raise ValueError(
                     "For multi-metric scoring, the parameter "
