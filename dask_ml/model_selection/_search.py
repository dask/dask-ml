from __future__ import absolute_import, division, print_function

import logging
import numbers
from collections import defaultdict
from itertools import repeat
from multiprocessing import cpu_count
from operator import getitem

import dask
import numpy as np
import packaging.version
from dask.base import tokenize
from dask.delayed import delayed
from dask.distributed import as_completed
from dask.utils import derived_from
from sklearn import model_selection
from sklearn.base import BaseEstimator, MetaEstimatorMixin, clone, is_classifier
from sklearn.exceptions import NotFittedError
from sklearn.model_selection._search import BaseSearchCV, _check_param_grid
from sklearn.model_selection._split import (
    BaseShuffleSplit,
    KFold,
    LeaveOneGroupOut,
    LeaveOneOut,
    LeavePGroupsOut,
    LeavePOut,
    PredefinedSplit,
    StratifiedKFold,
    _BaseKFold,
    _CVIterableWrapper,
)
from sklearn.pipeline import FeatureUnion, Pipeline
from sklearn.utils.metaestimators import if_delegate_has_method
from sklearn.utils.multiclass import type_of_target
from sklearn.utils.validation import _num_samples

from .._compat import SK_VERSION, check_is_fitted
from ._normalize import normalize_estimator
from .methods import (
    MISSING,
    create_cv_results,
    cv_extract,
    cv_extract_params,
    cv_n_samples,
    cv_split,
    feature_union,
    feature_union_concat,
    fit,
    fit_and_score,
    fit_best,
    fit_transform,
    pipeline,
    score,
    _get_fold_sample_weights,
    get_sample_weights
)
from .utils import DeprecationDict, is_dask_collection, to_indexable, to_keys, unzip

logger = logging.getLogger(__name__)

try:
    from cytoolz import get, pluck
except ImportError:  # pragma: no cover
    from toolz import get, pluck


__all__ = ["GridSearchCV", "RandomizedSearchCV"]

if SK_VERSION <= packaging.version.parse("0.21.dev0"):

    _RETURN_TRAIN_SCORE_DEFAULT = "warn"

    def handle_deprecated_train_score(results, return_train_score):
        if return_train_score == "warn":
            results = DeprecationDict(results)
            message = (
                "You are accessing a training score ({!r}), "
                "which will not be available by default any more in "
                "sklearn 0.21. If you need training scores, please "
                "set return_train_score=True"
            )
            for key in results:
                if key.endswith("_train_score"):
                    results.add_warning(key, message.format(key), FutureWarning)
        return results


else:
    _RETURN_TRAIN_SCORE_DEFAULT = False

    def handle_deprecated_train_score(results, return_train_score):
        return results


class TokenIterator:
    def __init__(self, base_token):
        self.token = base_token
        self.counts = defaultdict(int)

    def __call__(self, est):
        typ = type(est)
        c = self.counts[typ]
        self.counts[typ] += 1
        return self.token if c == 0 else self.token + str(c)


def map_fit_params(dsk, fit_params):
    if fit_params:
        # A mapping of {name: (name, graph-key)}
        param_values = to_indexable(*fit_params.values(), allow_scalars=True)
        fit_params = {
            k: (k, v) for (k, v) in zip(fit_params, to_keys(dsk, *param_values))
        }
    else:
        fit_params = {}

    return fit_params


def build_graph(
    estimator,
    cv,
    scorer,
    candidate_params,
    X,
    y=None,
    groups=None,
    fit_params=None,
    iid=True,
    refit=True,
    error_score="raise",
    return_train_score=_RETURN_TRAIN_SCORE_DEFAULT,
    cache_cv=True,
    multimetric=False,
):
    # This is provided for compatibility with TPOT. Remove
    # once TPOT is updated and requires a dask-ml>=0.13.0
    def decompress_params(fields, params):
        return [{k: v for k, v in zip(fields, p) if v is not MISSING} for p in params]

    fields, tokens, params = normalize_params(candidate_params)
    dsk, keys, n_splits, main_token = build_cv_graph(
        estimator,
        cv,
        scorer,
        candidate_params,
        X,
        y=y,
        groups=groups,
        fit_params=fit_params,
        iid=iid,
        error_score=error_score,
        return_train_score=return_train_score,
        cache_cv=cache_cv,
    )
    cv_name = "cv-split-" + main_token
    if iid:
        weights = "cv-n-samples-" + main_token
        dsk[weights] = (cv_n_samples, cv_name)
        scores = keys[1:]
    else:
        scores = keys

    cv_results = "cv-results-" + main_token
    candidate_params_name = "cv-parameters-" + main_token
    dsk[candidate_params_name] = (decompress_params, fields, params)
    if multimetric:
        metrics = list(scorer.keys())
    else:
        metrics = None
    dsk[cv_results] = (
        create_cv_results,
        scores,
        candidate_params_name,
        n_splits,
        error_score,
        weights,
        metrics,
    )
    keys = [cv_results]
    return dsk, keys, n_splits


def build_cv_graph(
    estimator,
    cv,
    scorer,
    candidate_params,
    X,
    y=None,
    groups=None,
    fit_params=None,
    iid=True,
    error_score="raise",
    return_train_score=_RETURN_TRAIN_SCORE_DEFAULT,
    cache_cv=True,
):
    X, y, groups = to_indexable(X, y, groups)
    cv = check_cv(cv, y, is_classifier(estimator))
    # "pairwise" estimators require a different graph for CV splitting
    is_pairwise = getattr(estimator, "_pairwise", False)

    dsk = {}
    X_name, y_name, groups_name = to_keys(dsk, X, y, groups)
    n_splits = compute_n_splits(cv, X, y, groups)

    fit_params = map_fit_params(dsk, fit_params)

    fields, tokens, params = normalize_params(candidate_params)
    main_token = tokenize(
        normalize_estimator(estimator),
        fields,
        params,
        X_name,
        y_name,
        groups_name,
        fit_params,
        cv,
        error_score == "raise",
        return_train_score,
    )

    cv_name = "cv-split-" + main_token
    dsk[cv_name] = (cv_split, cv, X_name, y_name, groups_name, is_pairwise, cache_cv)

    scores = do_fit_and_score(
        dsk,
        main_token,
        estimator,
        cv_name,
        fields,
        tokens,
        params,
        X_name,
        y_name,
        fit_params,
        n_splits,
        error_score,
        scorer,
        return_train_score,
    )
    keys = [weights] + scores if weights else scores
    return dsk, keys, n_splits, main_token

<<<<<<< HEAD
    cv_results = "cv-results-" + main_token
    candidate_params_name = "cv-parameters-" + main_token
    dsk[candidate_params_name] = (decompress_params, fields, params)
    if multimetric:
        metrics = list(scorer.keys())
    else:
        metrics = None

    if "sample_weight" in fit_params and fit_params["sample_weight"][1] is not None:
        sample_weight = fit_params["sample_weight"][1]
        weights = "cv-n-weights-" + main_token
        dsk[weights] = (
        get_sample_weights, sample_weight, cv_name, n_splits)
    elif iid:
        weights = "cv-n-samples-" + main_token
        dsk[weights] = (cv_n_samples, cv_name)
    else:
        weights = None

    dsk[cv_results] = (
        create_cv_results,
        scores,
        candidate_params_name,
        n_splits,
        error_score,
        weights,
        metrics,
    )
    keys = [cv_results]
=======
>>>>>>> 539cf0ba

def build_refit_graph(estimator, X, y, best_params, fit_params):
    X, y = to_indexable(X, y)
    dsk = {}
    X_name, y_name = to_keys(dsk, X, y)

    fit_params = map_fit_params(dsk, fit_params)
    main_token = tokenize(normalize_estimator(estimator), X_name, y_name, fit_params)

    best_estimator = "best-estimator-" + main_token
    if fit_params:
        fit_params = (
            dict,
            (zip, list(fit_params.keys()), list(pluck(1, fit_params.values()))),
        )
    dsk[best_estimator] = (
        fit_best,
        clone(estimator),
        best_params,
        X_name,
        y_name,
        fit_params,
    )
    return dsk, [best_estimator]


def normalize_params(params):
    """Take a list of dictionaries, and tokenize/normalize."""
    # Collect a set of all fields
    fields = set()
    for p in params:
        fields.update(p)
    fields = sorted(fields)

    params2 = list(pluck(fields, params, MISSING))
    # Non-basic types (including MISSING) are unique to their id
    tokens = [
        tuple(x if isinstance(x, (int, float, str)) else id(x) for x in p)
        for p in params2
    ]

    return fields, tokens, params2


def _get_fit_params(cv, fit_params, n_splits):
    if not fit_params:
        return [(n, None) for n in range(n_splits)]
    keys = []
    vals = []
    for name, (full_name, val) in fit_params.items():
        vals.append(val)
        keys.append((name, full_name))
    return [(n, (cv_extract_params, cv, keys, vals, n)) for n in range(n_splits)]


def _group_fit_params(steps, fit_params):
    param_lk = {n: {} for n, _ in steps}
    for pname, pval in fit_params.items():
        step, param = pname.split("__", 1)
        param_lk[step][param] = pval
    return param_lk


def do_fit_and_score(
    dsk,
    main_token,
    est,
    cv,
    fields,
    tokens,
    params,
    X,
    y,
    fit_params,
    n_splits,
    error_score,
    scorer,
    return_train_score,
):
    if "sample_weight" in fit_params:
        # This will likely get all sample weights but we might want to
        # whittle this down since it'll ultimately be used to get the
        # test sample weights.
        #
        # Each value in the fit_params dict is a 2-tuple where the
        # data representation is in the second dimension (dim 1).
        sample_weight = fit_params["sample_weight"][1]
    else:
        sample_weight = None

    if not isinstance(est, Pipeline):
        # Fitting and scoring can all be done as a single task
        n_and_fit_params = _get_fit_params(cv, fit_params, n_splits)

        est_type = type(est).__name__.lower()
        est_name = "%s-%s" % (est_type, main_token)
        score_name = "%s-fit-score-%s" % (est_type, main_token)
        dsk[est_name] = est

        seen = {}
        m = 0
        out = []
        out_append = out.append

        for t, p in zip(tokens, params):
            if t in seen:
                out_append(seen[t])
            else:
                for n, fit_params in n_and_fit_params:
                    dsk[(score_name, m, n)] = (
                        fit_and_score,
                        est_name,
                        cv,
                        X,
                        y,
                        n,
                        scorer,
                        error_score,
                        fields,
                        p,
                        fit_params,
                        return_train_score,
                        sample_weight,
                    )
                seen[t] = (score_name, m)
                out_append((score_name, m))
                m += 1
        scores = [k + (n,) for n in range(n_splits) for k in out]
    else:
        X_train = (cv_extract, cv, X, y, True, True)
        X_test = (cv_extract, cv, X, y, True, False)
        y_train = (cv_extract, cv, X, y, False, True)
        y_test = (cv_extract, cv, X, y, False, False)

        # Fit the estimator on the training data
        X_trains = [X_train] * len(params)
        y_trains = [y_train] * len(params)
        fit_ests = do_fit(
            dsk,
            TokenIterator(main_token),
            est,
            cv,
            fields,
            tokens,
            params,
            X_trains,
            y_trains,
            fit_params,
            n_splits,
            error_score,
        )

        score_name = "score-" + main_token

        scores = []
        scores_append = scores.append
        for n in range(n_splits):
            train_sample_weight, test_sample_weight = _get_fold_sample_weights(
                sample_weight, cv, n
            )

            if return_train_score:
                xtrain = X_train + (n,)
                ytrain = y_train + (n,)
            else:
                xtrain = ytrain = None

            xtest = X_test + (n,)
            ytest = y_test + (n,)

            for (name, m) in fit_ests:
                dsk[(score_name, m, n)] = (
                    score,
                    (name, m, n),
                    xtest,
                    ytest,
                    xtrain,
                    ytrain,
                    scorer,
                    error_score,
                    test_sample_weight,
                    train_sample_weight,
                )
                scores_append((score_name, m, n))
    return scores


def do_fit(
    dsk,
    next_token,
    est,
    cv,
    fields,
    tokens,
    params,
    Xs,
    ys,
    fit_params,
    n_splits,
    error_score,
):
    if isinstance(est, Pipeline) and params is not None:
        return _do_pipeline(
            dsk,
            next_token,
            est,
            cv,
            fields,
            tokens,
            params,
            Xs,
            ys,
            fit_params,
            n_splits,
            error_score,
            False,
        )
    else:
        n_and_fit_params = _get_fit_params(cv, fit_params, n_splits)

        if params is None:
            params = tokens = repeat(None)
            fields = None

        token = next_token(est)
        est_type = type(est).__name__.lower()
        est_name = "%s-%s" % (est_type, token)
        fit_name = "%s-fit-%s" % (est_type, token)
        dsk[est_name] = est

        seen = {}
        m = 0
        out = []
        out_append = out.append

        for X, y, t, p in zip(Xs, ys, tokens, params):
            if (X, y, t) in seen:
                out_append(seen[X, y, t])
            else:
                for n, fit_params in n_and_fit_params:
                    dsk[(fit_name, m, n)] = (
                        fit,
                        est_name,
                        X + (n,),
                        y + (n,),
                        error_score,
                        fields,
                        p,
                        fit_params,
                    )
                seen[(X, y, t)] = (fit_name, m)
                out_append((fit_name, m))
                m += 1

        return out


def do_fit_transform(
    dsk,
    next_token,
    est,
    cv,
    fields,
    tokens,
    params,
    Xs,
    ys,
    fit_params,
    n_splits,
    error_score,
):
    if isinstance(est, Pipeline) and params is not None:
        return _do_pipeline(
            dsk,
            next_token,
            est,
            cv,
            fields,
            tokens,
            params,
            Xs,
            ys,
            fit_params,
            n_splits,
            error_score,
            True,
        )
    elif isinstance(est, FeatureUnion) and params is not None:
        return _do_featureunion(
            dsk,
            next_token,
            est,
            cv,
            fields,
            tokens,
            params,
            Xs,
            ys,
            fit_params,
            n_splits,
            error_score,
        )
    else:
        n_and_fit_params = _get_fit_params(cv, fit_params, n_splits)

        if params is None:
            params = tokens = repeat(None)
            fields = None

        name = type(est).__name__.lower()
        token = next_token(est)
        fit_Xt_name = "%s-fit-transform-%s" % (name, token)
        fit_name = "%s-fit-%s" % (name, token)
        Xt_name = "%s-transform-%s" % (name, token)
        est_name = "%s-%s" % (type(est).__name__.lower(), token)
        dsk[est_name] = est

        seen = {}
        m = 0
        out = []
        out_append = out.append

        for X, y, t, p in zip(Xs, ys, tokens, params):
            if (X, y, t) in seen:
                out_append(seen[X, y, t])
            else:
                for n, fit_params in n_and_fit_params:
                    dsk[(fit_Xt_name, m, n)] = (
                        fit_transform,
                        est_name,
                        X + (n,),
                        y + (n,),
                        error_score,
                        fields,
                        p,
                        fit_params,
                    )
                    dsk[(fit_name, m, n)] = (getitem, (fit_Xt_name, m, n), 0)
                    dsk[(Xt_name, m, n)] = (getitem, (fit_Xt_name, m, n), 1)
                seen[X, y, t] = m
                out_append(m)
                m += 1

        return [(fit_name, i) for i in out], [(Xt_name, i) for i in out]


def _group_subparams(steps, fields, ignore=()):
    # Group the fields into a mapping of {stepname: [(newname, orig_index)]}
    field_to_index = dict(zip(fields, range(len(fields))))
    step_fields_lk = {s: [] for s, _ in steps}
    for f in fields:
        if "__" in f:
            step, param = f.split("__", 1)
            if step in step_fields_lk:
                step_fields_lk[step].append((param, field_to_index[f]))
                continue
        if f not in step_fields_lk and f not in ignore:
            raise ValueError("Unknown parameter: `%s`" % f)
    return field_to_index, step_fields_lk


def _group_ids_by_index(index, tokens):
    id_groups = []

    def new_group():
        o = []
        id_groups.append(o)
        return o.append

    _id_groups = defaultdict(new_group)
    for n, t in enumerate(pluck(index, tokens)):
        _id_groups[t](n)
    return id_groups


def _do_fit_step(
    dsk,
    next_token,
    step,
    cv,
    fields,
    tokens,
    params,
    Xs,
    ys,
    fit_params,
    n_splits,
    error_score,
    step_fields_lk,
    fit_params_lk,
    field_to_index,
    step_name,
    none_passthrough,
    is_transform,
):
    sub_fields, sub_inds = map(list, unzip(step_fields_lk[step_name], 2))
    sub_fit_params = fit_params_lk[step_name]

    if step_name in field_to_index:
        # The estimator may change each call
        new_fits = {}
        new_Xs = {}
        est_index = field_to_index[step_name]

        for ids in _group_ids_by_index(est_index, tokens):
            # Get the estimator for this subgroup
            sub_est = params[ids[0]][est_index]
            if sub_est is MISSING:
                sub_est = step

            # If an estimator is `None`, there's nothing to do
            if sub_est is None:
                nones = dict.fromkeys(ids, None)
                new_fits.update(nones)
                if is_transform:
                    if none_passthrough:
                        new_Xs.update(zip(ids, get(ids, Xs)))
                    else:
                        new_Xs.update(nones)
            else:
                # Extract the proper subset of Xs, ys
                sub_Xs = get(ids, Xs)
                sub_ys = get(ids, ys)
                # Only subset the parameters/tokens if necessary
                if sub_fields:
                    sub_tokens = list(pluck(sub_inds, get(ids, tokens)))
                    sub_params = list(pluck(sub_inds, get(ids, params)))
                else:
                    sub_tokens = sub_params = None

                if is_transform:
                    sub_fits, sub_Xs = do_fit_transform(
                        dsk,
                        next_token,
                        sub_est,
                        cv,
                        sub_fields,
                        sub_tokens,
                        sub_params,
                        sub_Xs,
                        sub_ys,
                        sub_fit_params,
                        n_splits,
                        error_score,
                    )
                    new_Xs.update(zip(ids, sub_Xs))
                    new_fits.update(zip(ids, sub_fits))
                else:
                    sub_fits = do_fit(
                        dsk,
                        next_token,
                        sub_est,
                        cv,
                        sub_fields,
                        sub_tokens,
                        sub_params,
                        sub_Xs,
                        sub_ys,
                        sub_fit_params,
                        n_splits,
                        error_score,
                    )
                    new_fits.update(zip(ids, sub_fits))
        # Extract lists of transformed Xs and fit steps
        all_ids = list(range(len(Xs)))
        if is_transform:
            Xs = get(all_ids, new_Xs)
        fits = get(all_ids, new_fits)
    elif step is None or isinstance(step, str) and step == "drop":
        # Nothing to do
        fits = [None] * len(Xs)
        if not none_passthrough:
            Xs = fits
    else:
        # Only subset the parameters/tokens if necessary
        if sub_fields:
            sub_tokens = list(pluck(sub_inds, tokens))
            sub_params = list(pluck(sub_inds, params))
        else:
            sub_tokens = sub_params = None

        if is_transform:
            fits, Xs = do_fit_transform(
                dsk,
                next_token,
                step,
                cv,
                sub_fields,
                sub_tokens,
                sub_params,
                Xs,
                ys,
                sub_fit_params,
                n_splits,
                error_score,
            )
        else:
            fits = do_fit(
                dsk,
                next_token,
                step,
                cv,
                sub_fields,
                sub_tokens,
                sub_params,
                Xs,
                ys,
                sub_fit_params,
                n_splits,
                error_score,
            )
    return (fits, Xs) if is_transform else (fits, None)


def _do_pipeline(
    dsk,
    next_token,
    est,
    cv,
    fields,
    tokens,
    params,
    Xs,
    ys,
    fit_params,
    n_splits,
    error_score,
    is_transform,
):
    if "steps" in fields:
        raise NotImplementedError("Setting Pipeline.steps in a gridsearch")

    field_to_index, step_fields_lk = _group_subparams(est.steps, fields)
    fit_params_lk = _group_fit_params(est.steps, fit_params)

    # A list of (step, is_transform)
    instrs = [(s, True) for s in est.steps[:-1]]
    instrs.append((est.steps[-1], is_transform))

    fit_steps = []
    for (step_name, step), transform in instrs:
        fits, Xs = _do_fit_step(
            dsk,
            next_token,
            step,
            cv,
            fields,
            tokens,
            params,
            Xs,
            ys,
            fit_params,
            n_splits,
            error_score,
            step_fields_lk,
            fit_params_lk,
            field_to_index,
            step_name,
            True,
            transform,
        )
        fit_steps.append(fits)

    # Rebuild the pipelines
    step_names = [n for n, _ in est.steps]
    out_ests = []
    out_ests_append = out_ests.append
    name = "pipeline-" + next_token(est)
    m = 0
    seen = {}
    for steps in zip(*fit_steps):
        if steps in seen:
            out_ests_append(seen[steps])
        else:
            for n in range(n_splits):
                dsk[(name, m, n)] = (
                    pipeline,
                    step_names,
                    [None if s is None else s + (n,) for s in steps],
                )
            seen[steps] = (name, m)
            out_ests_append((name, m))
            m += 1

    if is_transform:
        return out_ests, Xs
    return out_ests


def _do_n_samples(dsk, token, Xs, n_splits):
    name = "n_samples-" + token
    n_samples = []
    n_samples_append = n_samples.append
    seen = {}
    m = 0
    for x in Xs:
        if x in seen:
            n_samples_append(seen[x])
        else:
            for n in range(n_splits):
                dsk[name, m, n] = (_num_samples, x + (n,))
            n_samples_append((name, m))
            seen[x] = (name, m)
            m += 1
    return n_samples


def _do_featureunion(
    dsk,
    next_token,
    est,
    cv,
    fields,
    tokens,
    params,
    Xs,
    ys,
    fit_params,
    n_splits,
    error_score,
):
    if "transformer_list" in fields:
        raise NotImplementedError(
            "Setting FeatureUnion.transformer_list " "in a gridsearch"
        )

    (field_to_index, step_fields_lk) = _group_subparams(
        est.transformer_list, fields, ignore=("transformer_weights")
    )
    fit_params_lk = _group_fit_params(est.transformer_list, fit_params)

    token = next_token(est)

    n_samples = _do_n_samples(dsk, token, Xs, n_splits)

    fit_steps = []
    tr_Xs = []
    for (step_name, step) in est.transformer_list:
        fits, out_Xs = _do_fit_step(
            dsk,
            next_token,
            step,
            cv,
            fields,
            tokens,
            params,
            Xs,
            ys,
            fit_params,
            n_splits,
            error_score,
            step_fields_lk,
            fit_params_lk,
            field_to_index,
            step_name,
            False,
            True,
        )
        fit_steps.append(fits)
        tr_Xs.append(out_Xs)

    # Rebuild the FeatureUnions
    step_names = [n for n, _ in est.transformer_list]

    if "transformer_weights" in field_to_index:
        index = field_to_index["transformer_weights"]
        weight_lk = {}
        weight_tokens = list(pluck(index, tokens))
        for i, tok in enumerate(weight_tokens):
            if tok not in weight_lk:
                weights = params[i][index]
                if weights is MISSING:
                    weights = est.transformer_weights
                lk = weights or {}
                weight_list = [lk.get(n) for n in step_names]
                weight_lk[tok] = (weights, weight_list)
        weights = get(weight_tokens, weight_lk)
    else:
        lk = est.transformer_weights or {}
        weight_list = [lk.get(n) for n in step_names]
        weight_tokens = repeat(None)
        weights = repeat((est.transformer_weights, weight_list))

    out = []
    out_append = out.append
    fit_name = "feature-union-" + token
    tr_name = "feature-union-concat-" + token
    m = 0
    seen = {}
    for steps, Xs, wt, (w, wl), nsamp in zip(
        zip(*fit_steps), zip(*tr_Xs), weight_tokens, weights, n_samples
    ):
        if (steps, wt) in seen:
            out_append(seen[steps, wt])
        else:
            for n in range(n_splits):
                dsk[(fit_name, m, n)] = (
                    feature_union,
                    step_names,
                    ["drop" if s is None else s + (n,) for s in steps],
                    w,
                )
                dsk[(tr_name, m, n)] = (
                    feature_union_concat,
                    [None if x is None else x + (n,) for x in Xs],
                    nsamp + (n,),
                    wl,
                )
            seen[steps, wt] = m
            out_append(m)
            m += 1
    return [(fit_name, i) for i in out], [(tr_name, i) for i in out]


# ------------ #
# CV splitting #
# ------------ #


def check_cv(cv=3, y=None, classifier=False):
    """Dask aware version of ``sklearn.model_selection.check_cv``

    Same as the scikit-learn version, but works if ``y`` is a dask object.
    """
    if cv is None:
        cv = 3

    # If ``cv`` is not an integer, the scikit-learn implementation doesn't
    # touch the ``y`` object, so passing on a dask object is fine
    if not is_dask_collection(y) or not isinstance(cv, numbers.Integral):
        return model_selection.check_cv(cv, y, classifier)

    if classifier:
        # ``y`` is a dask object. We need to compute the target type
        target_type = delayed(type_of_target, pure=True)(y).compute()
        if target_type in ("binary", "multiclass"):
            return StratifiedKFold(cv)
    return KFold(cv)


def compute_n_splits(cv, X, y=None, groups=None):
    """Return the number of splits.

    Parameters
    ----------
    cv : BaseCrossValidator
    X, y, groups : array_like, dask object, or None

    Returns
    -------
    n_splits : int
    """
    if not any(is_dask_collection(i) for i in (X, y, groups)):
        return cv.get_n_splits(X, y, groups)

    if isinstance(cv, (_BaseKFold, BaseShuffleSplit)):
        return cv.n_splits

    elif isinstance(cv, PredefinedSplit):
        return len(cv.unique_folds)

    elif isinstance(cv, _CVIterableWrapper):
        return len(cv.cv)

    elif isinstance(cv, (LeaveOneOut, LeavePOut)) and not is_dask_collection(X):
        # Only `X` is referenced for these classes
        return cv.get_n_splits(X, None, None)

    elif isinstance(cv, (LeaveOneGroupOut, LeavePGroupsOut)) and not is_dask_collection(
        groups
    ):
        # Only `groups` is referenced for these classes
        return cv.get_n_splits(None, None, groups)

    else:
        return delayed(cv).get_n_splits(X, y, groups).compute()


def _normalize_n_jobs(n_jobs):
    if not isinstance(n_jobs, int):
        raise TypeError("n_jobs should be an int, got %s" % n_jobs)
    if n_jobs == -1:
        n_jobs = None  # Scheduler default is use all cores
    elif n_jobs < -1:
        n_jobs = cpu_count() + 1 + n_jobs
    return n_jobs


class StaticDaskSearchMixin:
    """Mixin for CV classes that work off a static task graph.

    This is not appropriate for adaptive / incremental training.
    """

    def visualize(self, filename="mydask", format=None, **kwargs):
        """Render the task graph for this parameter search using ``graphviz``.

        Requires ``graphviz`` to be installed.

        Parameters
        ----------
        filename : str or None, optional
            The name (without an extension) of the file to write to disk.  If
            `filename` is None, no file will be written, and we communicate
            with dot using only pipes.
        format : {'png', 'pdf', 'dot', 'svg', 'jpeg', 'jpg'}, optional
            Format in which to write output file.  Default is 'png'.
        **kwargs
            Additional keyword arguments to forward to
            ``dask.dot.to_graphviz``.

        Returns
        -------
        result : IPython.diplay.Image, IPython.display.SVG, or None
            See ``dask.dot.dot_graph`` for more information.
        """
        check_is_fitted(self, "dask_graph_")
        return dask.visualize(
            self.dask_graph_, filename=filename, format=format, **kwargs
        )


class DaskBaseSearchCV(BaseEstimator, MetaEstimatorMixin):
    """Base class for hyper parameter search with cross-validation."""

    def __init__(
        self,
        estimator,
        scoring=None,
        iid=True,
        refit=True,
        cv=None,
        error_score="raise",
        return_train_score=_RETURN_TRAIN_SCORE_DEFAULT,
        scheduler=None,
        n_jobs=-1,
        cache_cv=True,
    ):
        self.scoring = scoring
        self.estimator = estimator
        self.iid = iid
        self.refit = refit
        self.cv = cv
        self.error_score = error_score
        self.return_train_score = return_train_score
        self.scheduler = scheduler
        self.n_jobs = n_jobs
        self.cache_cv = cache_cv

    def _check_if_refit(self, attr):
        if not self.refit:
            raise AttributeError(
                "'{}' is not a valid attribute with " "'refit=False'.".format(attr)
            )

    @property
    def _estimator_type(self):
        return self.estimator._estimator_type

    @property
    def best_params_(self):
        check_is_fitted(self, "cv_results_")
        self._check_if_refit("best_params_")
        return self.cv_results_["params"][self.best_index_]

    @property
    def best_score_(self):
        check_is_fitted(self, "cv_results_")
        self._check_if_refit("best_score_")
        if self.multimetric_:
            key = self.refit
        else:
            key = "score"
        return self.cv_results_["mean_test_{}".format(key)][self.best_index_]

    def _check_is_fitted(self, method_name):
        if not self.refit:
            msg = (
                "This {0} instance was initialized with refit=False. {1} "
                "is available only after refitting on the best "
                "parameters."
            ).format(type(self).__name__, method_name)
            raise NotFittedError(msg)
        else:
            check_is_fitted(self, "best_estimator_")

    @property
    def classes_(self):
        self._check_is_fitted("classes_")
        return self.best_estimator_.classes_

    @if_delegate_has_method(delegate=("best_estimator_", "estimator"))
    @derived_from(BaseSearchCV)
    def predict(self, X):
        self._check_is_fitted("predict")
        return self.best_estimator_.predict(X)

    @if_delegate_has_method(delegate=("best_estimator_", "estimator"))
    @derived_from(BaseSearchCV)
    def predict_proba(self, X):
        self._check_is_fitted("predict_proba")
        return self.best_estimator_.predict_proba(X)

    @if_delegate_has_method(delegate=("best_estimator_", "estimator"))
    @derived_from(BaseSearchCV)
    def predict_log_proba(self, X):
        self._check_is_fitted("predict_log_proba")
        return self.best_estimator_.predict_log_proba(X)

    @if_delegate_has_method(delegate=("best_estimator_", "estimator"))
    @derived_from(BaseSearchCV)
    def decision_function(self, X):
        self._check_is_fitted("decision_function")
        return self.best_estimator_.decision_function(X)

    @if_delegate_has_method(delegate=("best_estimator_", "estimator"))
    @derived_from(BaseSearchCV)
    def transform(self, X):
        self._check_is_fitted("transform")
        return self.best_estimator_.transform(X)

    @if_delegate_has_method(delegate=("best_estimator_", "estimator"))
    @derived_from(BaseSearchCV)
    def inverse_transform(self, Xt):
        self._check_is_fitted("inverse_transform")
        return self.best_estimator_.transform(Xt)

    @derived_from(BaseSearchCV)
    def score(self, X, y=None):
        if self.scorer_ is None:
            raise ValueError(
                "No score function explicitly defined, "
                "and the estimator doesn't provide one %s" % self.best_estimator_
            )
        return self.scorer_(self.best_estimator_, X, y)

    def fit(self, X, y=None, groups=None, **fit_params):
        """Run fit with all sets of parameters.

        Parameters
        ----------
        X : array-like, shape = [n_samples, n_features]
            Training vector, where n_samples is the number of samples and
            n_features is the number of features.
        y : array-like, shape = [n_samples] or [n_samples, n_output], optional
            Target relative to X for classification or regression;
            None for unsupervised learning.
        groups : array-like, shape = [n_samples], optional
            Group labels for the samples used while splitting the dataset into
            train/test set.
        **fit_params
            Parameters passed to the ``fit`` method of the estimator
        """
        estimator = self.estimator
        from .._compat import _check_multimetric_scoring

        scorer, multimetric = _check_multimetric_scoring(
            estimator, scoring=self.scoring
        )
        if not multimetric:
            scorer = scorer["score"]
        self.multimetric_ = multimetric

        if self.multimetric_:
            if self.refit is not False and (
                not isinstance(self.refit, str)
                # This will work for both dict / list (tuple)
                or self.refit not in scorer
            ):
                raise ValueError(
                    "For multi-metric scoring, the parameter "
                    "refit must be set to a scorer key "
                    "to refit an estimator with the best "
                    "parameter setting on the whole data and "
                    "make the best_* attributes "
                    "available for that metric. If this is "
                    "not needed, refit should be set to "
                    "False explicitly. %r was ."
                    "passed." % self.refit
                )
        self.scorer_ = scorer

        error_score = self.error_score
        if not (isinstance(error_score, numbers.Number) or error_score == "raise"):
            raise ValueError(
                "error_score must be the string 'raise' or a" " numeric value."
            )

        candidate_params = list(self._get_param_iterator())
        dsk, keys, n_splits, _ = build_cv_graph(
            estimator,
            self.cv,
            self.scorer_,
            candidate_params,
            X,
            y=y,
            groups=groups,
            fit_params=fit_params,
            iid=self.iid,
            error_score=error_score,
            return_train_score=self.return_train_score,
            cache_cv=self.cache_cv,
        )

        n_jobs = _normalize_n_jobs(self.n_jobs)
        scheduler = dask.base.get_scheduler(scheduler=self.scheduler)

        if not scheduler:
            scheduler = dask.threaded.get
        if scheduler is dask.threaded.get and n_jobs == 1:
            scheduler = dask.local.get_sync

        if "Client" in type(getattr(scheduler, "__self__", None)).__name__:
            futures = scheduler(
                dsk, keys, allow_other_workers=True, num_workers=n_jobs, sync=False
            )

            result_map = {}
            ac = as_completed(futures, with_results=True, raise_errors=False)
            for batch in ac.batches():
                for future, result in batch:
                    if future.status == "finished":
                        result_map[future.key] = result
                    else:
                        logger.warning("{} has failed... retrying".format(future.key))
                        future.retry()
                        ac.add(future)

            out = [result_map[k] for k in keys]
        else:
            out = scheduler(dsk, keys, num_workers=n_jobs)

        if self.iid:
            weights = out[0]
            scores = out[1:]
        else:
            weights = None
            scores = out

        if multimetric:
            metrics = list(scorer.keys())
            scorer = self.refit
        else:
            metrics = None
            scorer = "score"

        cv_results = create_cv_results(
            scores, candidate_params, n_splits, error_score, weights, metrics
        )

        results = handle_deprecated_train_score(cv_results, self.return_train_score)
        self.dask_graph_ = dsk
        self.n_splits_ = n_splits
        self.cv_results_ = results

        if self.refit:
            self.best_index_ = np.flatnonzero(
                results["rank_test_{}".format(scorer)] == 1
            )[0]

            best_params = candidate_params[self.best_index_]
            dsk, keys = build_refit_graph(estimator, X, y, best_params, fit_params)

            out = scheduler(dsk, keys, num_workers=n_jobs)
            self.best_estimator_ = out[0]

        return self


_DOC_TEMPLATE = """{oneliner}

{name} implements a "fit" and a "score" method.
It also implements "predict", "predict_proba", "decision_function",
"transform" and "inverse_transform" if they are implemented in the
estimator used.

{description}

Parameters
----------
estimator : estimator object.
    This is assumed to implement the scikit-learn estimator interface.
    Either estimator needs to provide a ``score`` function,
    or ``scoring`` must be passed.

{parameters}

scoring : string, callable, list/tuple, dict or None, default: None
    A single string or a callable to evaluate the predictions on the test
    set.

    For evaluating multiple metrics, either give a list of (unique) strings
    or a dict with names as keys and callables as values.

    NOTE that when using custom scorers, each scorer should return a single
    value. Metric functions returning a list/array of values can be wrapped
    into multiple scorers that return one value each.

    If None, the estimator's default scorer (if available) is used.

iid : boolean, default=True
    If True, the data is assumed to be identically distributed across
    the folds, and the loss minimized is the total loss per sample,
    and not the mean loss across the folds.

cv : int, cross-validation generator or an iterable, optional
    Determines the cross-validation splitting strategy.
    Possible inputs for cv are:
        - None, to use the default 3-fold cross validation,
        - integer, to specify the number of folds in a ``(Stratified)KFold``,
        - An object to be used as a cross-validation generator.
        - An iterable yielding train, test splits.

    For integer/None inputs, if the estimator is a classifier and ``y`` is
    either binary or multiclass, ``StratifiedKFold`` is used. In all
    other cases, ``KFold`` is used.

refit : boolean, or string, default=True
    Refit an estimator using the best found parameters on the whole
    dataset.

    For multiple metric evaluation, this needs to be a string denoting the
    scorer is used to find the best parameters for refitting the estimator
    at the end.

    The refitted estimator is made available at the ``best_estimator_``
    attribute and permits using ``predict`` directly on this
    ``GridSearchCV`` instance.

    Also for multiple metric evaluation, the attributes ``best_index_``,
    ``best_score_`` and ``best_parameters_`` will only be available if
    ``refit`` is set and all of them will be determined w.r.t this specific
    scorer.

    See ``scoring`` parameter to know more about multiple metric
    evaluation.

error_score : 'raise' (default) or numeric
    Value to assign to the score if an error occurs in estimator fitting.
    If set to 'raise', the error is raised. If a numeric value is given,
    FitFailedWarning is raised. This parameter does not affect the refit
    step, which will always raise the error.

return_train_score : boolean, default=True
    If ``'False'``, the ``cv_results_`` attribute will not include training
    scores.

    Note that for scikit-learn >= 0.19.1, the default of ``True`` is
    deprecated, and a warning will be raised when accessing train score results
    without explicitly asking for train scores.

scheduler : string, callable, Client, or None, default=None
    The dask scheduler to use. Default is to use the global scheduler if set,
    and fallback to the threaded scheduler otherwise. To use a different
    scheduler either specify it by name (either "threading", "multiprocessing",
    or "synchronous"), pass in a ``dask.distributed.Client``, or provide a
    scheduler ``get`` function.

n_jobs : int, default=-1
    Number of jobs to run in parallel. Ignored for the synchronous and
    distributed schedulers. If ``n_jobs == -1`` [default] all cpus are used.
    For ``n_jobs < -1``, ``(n_cpus + 1 + n_jobs)`` are used.

cache_cv : bool, default=True
    Whether to extract each train/test subset at most once in each worker
    process, or every time that subset is needed. Caching the splits can
    speedup computation at the cost of increased memory usage per worker
    process.

    If True, worst case memory usage is ``(n_splits + 1) * (X.nbytes +
    y.nbytes)`` per worker. If False, worst case memory usage is
    ``(n_threads_per_worker + 1) * (X.nbytes + y.nbytes)`` per worker.

Examples
--------
{example}

Attributes
----------
cv_results_ : dict of numpy (masked) ndarrays
    A dict with keys as column headers and values as columns, that can be
    imported into a pandas ``DataFrame``.

    For instance the below given table

    +------------+-----------+------------+-----------------+---+---------+
    |param_kernel|param_gamma|param_degree|split0_test_score|...|rank.....|
    +============+===========+============+=================+===+=========+
    |  'poly'    |     --    |      2     |        0.8      |...|    2    |
    +------------+-----------+------------+-----------------+---+---------+
    |  'poly'    |     --    |      3     |        0.7      |...|    4    |
    +------------+-----------+------------+-----------------+---+---------+
    |  'rbf'     |     0.1   |     --     |        0.8      |...|    3    |
    +------------+-----------+------------+-----------------+---+---------+
    |  'rbf'     |     0.2   |     --     |        0.9      |...|    1    |
    +------------+-----------+------------+-----------------+---+---------+

    will be represented by a ``cv_results_`` dict of::

        {{
        'param_kernel': masked_array(data = ['poly', 'poly', 'rbf', 'rbf'],
                                        mask = [False False False False]...)
        'param_gamma': masked_array(data = [-- -- 0.1 0.2],
                                    mask = [ True  True False False]...),
        'param_degree': masked_array(data = [2.0 3.0 -- --],
                                        mask = [False False  True  True]...),
        'split0_test_score'  : [0.8, 0.7, 0.8, 0.9],
        'split1_test_score'  : [0.82, 0.5, 0.7, 0.78],
        'mean_test_score'    : [0.81, 0.60, 0.75, 0.82],
        'std_test_score'     : [0.02, 0.01, 0.03, 0.03],
        'rank_test_score'    : [2, 4, 3, 1],
        'split0_train_score' : [0.8, 0.7, 0.8, 0.9],
        'split1_train_score' : [0.82, 0.7, 0.82, 0.5],
        'mean_train_score'   : [0.81, 0.7, 0.81, 0.7],
        'std_train_score'    : [0.03, 0.04, 0.03, 0.03],
        'mean_fit_time'      : [0.73, 0.63, 0.43, 0.49],
        'std_fit_time'       : [0.01, 0.02, 0.01, 0.01],
        'mean_score_time'    : [0.007, 0.06, 0.04, 0.04],
        'std_score_time'     : [0.001, 0.002, 0.003, 0.005],
        'params'             : [{{'kernel': 'poly', 'degree': 2}}, ...],
        }}

    NOTE that the key ``'params'`` is used to store a list of parameter
    settings dict for all the parameter candidates.

    The ``mean_fit_time``, ``std_fit_time``, ``mean_score_time`` and
    ``std_score_time`` are all in seconds.

best_estimator_ : estimator
    Estimator that was chosen by the search, i.e. estimator
    which gave highest score (or smallest loss if specified)
    on the left out data. Not available if refit=False.

best_score_ : float or dict of floats
    Score of best_estimator on the left out data.
    When using multiple metrics, ``best_score_`` will be a dictionary
    where the keys are the names of the scorers, and the values are
    the mean test score for that scorer.

best_params_ : dict
    Parameter setting that gave the best results on the hold out data.

best_index_ : int or dict of ints
    The index (of the ``cv_results_`` arrays) which corresponds to the best
    candidate parameter setting.

    The dict at ``search.cv_results_['params'][search.best_index_]`` gives
    the parameter setting for the best model, that gives the highest
    mean score (``search.best_score_``).

    When using multiple metrics, ``best_index_`` will be a dictionary
    where the keys are the names of the scorers, and the values are
    the index with the best mean score for that scorer, as described above.

scorer_ : function or dict of functions
    Scorer function used on the held out data to choose the best
    parameters for the model. A dictionary of ``{{scorer_name: scorer}}``
    when multiple metrics are used.

n_splits_ : int
    The number of cross-validation splits (folds/iterations).

Notes
------
The parameters selected are those that maximize the score of the left out
data, unless an explicit score is passed in which case it is used instead.
"""

# ------------ #
# GridSearchCV #
# ------------ #

_grid_oneliner = """\
Exhaustive search over specified parameter values for an estimator.\
"""
_grid_description = """\
The parameters of the estimator used to apply these methods are optimized
by cross-validated grid-search over a parameter grid.\
"""
_grid_parameters = """\
param_grid : dict or list of dictionaries
    Dictionary with parameters names (string) as keys and lists of
    parameter settings to try as values, or a list of such
    dictionaries, in which case the grids spanned by each dictionary
    in the list are explored. This enables searching over any sequence
    of parameter settings.\
"""
_grid_example = """\
>>> import dask_ml.model_selection as dcv
>>> from sklearn import svm, datasets
>>> iris = datasets.load_iris()
>>> parameters = {'kernel': ['linear', 'rbf'], 'C': [1, 10]}
>>> svc = svm.SVC()
>>> clf = dcv.GridSearchCV(svc, parameters)
>>> clf.fit(iris.data, iris.target)  # doctest: +NORMALIZE_WHITESPACE +ELLIPSIS
GridSearchCV(cache_cv=..., cv=..., error_score=...,
        estimator=SVC(C=..., cache_size=..., class_weight=..., coef0=...,
                      decision_function_shape=..., degree=..., gamma=...,
                      kernel=..., max_iter=-1, probability=False,
                      random_state=..., shrinking=..., tol=...,
                      verbose=...),
        iid=..., n_jobs=..., param_grid=..., refit=..., return_train_score=...,
        scheduler=..., scoring=...)
>>> sorted(clf.cv_results_.keys())  # doctest: +NORMALIZE_WHITESPACE +ELLIPSIS
['mean_fit_time', 'mean_score_time', 'mean_test_score',...
 'mean_train_score', 'param_C', 'param_kernel', 'params',...
 'rank_test_score', 'split0_test_score',...
 'split0_train_score', 'split1_test_score', 'split1_train_score',...
 'split2_test_score', 'split2_train_score',...
 'std_fit_time', 'std_score_time', 'std_test_score', 'std_train_score'...]\
"""


class GridSearchCV(StaticDaskSearchMixin, DaskBaseSearchCV):
    __doc__ = _DOC_TEMPLATE.format(
        name="GridSearchCV",
        oneliner=_grid_oneliner,
        description=_grid_description,
        parameters=_grid_parameters,
        example=_grid_example,
    )

    def __init__(
        self,
        estimator,
        param_grid,
        scoring=None,
        iid=True,
        refit=True,
        cv=None,
        error_score="raise",
        return_train_score=_RETURN_TRAIN_SCORE_DEFAULT,
        scheduler=None,
        n_jobs=-1,
        cache_cv=True,
    ):
        super(GridSearchCV, self).__init__(
            estimator=estimator,
            scoring=scoring,
            iid=iid,
            refit=refit,
            cv=cv,
            error_score=error_score,
            return_train_score=return_train_score,
            scheduler=scheduler,
            n_jobs=n_jobs,
            cache_cv=cache_cv,
        )

        _check_param_grid(param_grid)
        self.param_grid = param_grid

    def _get_param_iterator(self):
        """Return ParameterGrid instance for the given param_grid"""
        return model_selection.ParameterGrid(self.param_grid)


# ------------------ #
# RandomizedSearchCV #
# ------------------ #

_randomized_oneliner = "Randomized search on hyper parameters."
_randomized_description = """\
In contrast to GridSearchCV, not all parameter values are tried out, but
rather a fixed number of parameter settings is sampled from the specified
distributions. The number of parameter settings that are tried is
given by n_iter.

If all parameters are presented as a list, sampling without replacement is
performed. If at least one parameter is given as a distribution, sampling
with replacement is used. It is highly recommended to use continuous
distributions for continuous parameters.\
"""
_randomized_parameters = """\
param_distributions : dict
    Dictionary with parameters names (string) as keys and distributions
    or lists of parameters to try. Distributions must provide a ``rvs``
    method for sampling (such as those from scipy.stats.distributions).
    If a list is given, it is sampled uniformly.

n_iter : int, default=10
    Number of parameter settings that are sampled. n_iter trades
    off runtime vs quality of the solution.

random_state : int or RandomState
    Pseudo random number generator state used for random uniform sampling
    from lists of possible values instead of scipy.stats distributions.\
"""
_randomized_example = """\
>>> import dask_ml.model_selection as dcv
>>> from scipy.stats import expon
>>> from sklearn import svm, datasets
>>> iris = datasets.load_iris()
>>> parameters = {'C': expon(scale=100), 'kernel': ['linear', 'rbf']}
>>> svc = svm.SVC()
>>> clf = dcv.RandomizedSearchCV(svc, parameters, n_iter=100)
>>> clf.fit(iris.data, iris.target)  # doctest: +NORMALIZE_WHITESPACE +ELLIPSIS
RandomizedSearchCV(cache_cv=..., cv=..., error_score=...,
        estimator=SVC(C=..., cache_size=..., class_weight=..., coef0=...,
                      decision_function_shape=..., degree=..., gamma=...,
                      kernel=..., max_iter=..., probability=...,
                      random_state=..., shrinking=..., tol=...,
                      verbose=...),
        iid=..., n_iter=..., n_jobs=..., param_distributions=...,
        random_state=..., refit=..., return_train_score=...,
        scheduler=..., scoring=...)
>>> sorted(clf.cv_results_.keys())  # doctest: +NORMALIZE_WHITESPACE +ELLIPSIS
['mean_fit_time', 'mean_score_time', 'mean_test_score',...
 'mean_train_score', 'param_C', 'param_kernel', 'params',...
 'rank_test_score', 'split0_test_score',...
 'split0_train_score', 'split1_test_score', 'split1_train_score',...
 'split2_test_score', 'split2_train_score',...
 'std_fit_time', 'std_score_time', 'std_test_score', 'std_train_score'...]\
"""


class RandomizedSearchCV(StaticDaskSearchMixin, DaskBaseSearchCV):
    __doc__ = _DOC_TEMPLATE.format(
        name="RandomizedSearchCV",
        oneliner=_randomized_oneliner,
        description=_randomized_description,
        parameters=_randomized_parameters,
        example=_randomized_example,
    )

    def __init__(
        self,
        estimator,
        param_distributions,
        n_iter=10,
        random_state=None,
        scoring=None,
        iid=True,
        refit=True,
        cv=None,
        error_score="raise",
        return_train_score=_RETURN_TRAIN_SCORE_DEFAULT,
        scheduler=None,
        n_jobs=-1,
        cache_cv=True,
    ):
        super(RandomizedSearchCV, self).__init__(
            estimator=estimator,
            scoring=scoring,
            iid=iid,
            refit=refit,
            cv=cv,
            error_score=error_score,
            return_train_score=return_train_score,
            scheduler=scheduler,
            n_jobs=n_jobs,
            cache_cv=cache_cv,
        )

        self.param_distributions = param_distributions
        self.n_iter = n_iter
        self.random_state = random_state

    def _get_param_iterator(self):
        """Return ParameterSampler instance for the given distributions"""
        return model_selection.ParameterSampler(
            self.param_distributions, self.n_iter, random_state=self.random_state
        )<|MERGE_RESOLUTION|>--- conflicted
+++ resolved
@@ -243,38 +243,6 @@
     keys = [weights] + scores if weights else scores
     return dsk, keys, n_splits, main_token
 
-<<<<<<< HEAD
-    cv_results = "cv-results-" + main_token
-    candidate_params_name = "cv-parameters-" + main_token
-    dsk[candidate_params_name] = (decompress_params, fields, params)
-    if multimetric:
-        metrics = list(scorer.keys())
-    else:
-        metrics = None
-
-    if "sample_weight" in fit_params and fit_params["sample_weight"][1] is not None:
-        sample_weight = fit_params["sample_weight"][1]
-        weights = "cv-n-weights-" + main_token
-        dsk[weights] = (
-        get_sample_weights, sample_weight, cv_name, n_splits)
-    elif iid:
-        weights = "cv-n-samples-" + main_token
-        dsk[weights] = (cv_n_samples, cv_name)
-    else:
-        weights = None
-
-    dsk[cv_results] = (
-        create_cv_results,
-        scores,
-        candidate_params_name,
-        n_splits,
-        error_score,
-        weights,
-        metrics,
-    )
-    keys = [cv_results]
-=======
->>>>>>> 539cf0ba
 
 def build_refit_graph(estimator, X, y, best_params, fit_params):
     X, y = to_indexable(X, y)
