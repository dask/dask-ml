from __future__ import absolute_import, division, print_function

import logging
import numbers
from collections import defaultdict
from itertools import repeat
from multiprocessing import cpu_count
from operator import getitem

import dask
import numpy as np
import packaging.version
from dask.base import tokenize
from dask.delayed import delayed
from dask.distributed import as_completed
from dask.utils import derived_from
from sklearn import model_selection
from sklearn.base import BaseEstimator, MetaEstimatorMixin, clone, is_classifier
from sklearn.exceptions import NotFittedError
from sklearn.model_selection._search import BaseSearchCV, _check_param_grid
from sklearn.model_selection._split import (
    BaseShuffleSplit,
    KFold,
    LeaveOneGroupOut,
    LeaveOneOut,
    LeavePGroupsOut,
    LeavePOut,
    PredefinedSplit,
    StratifiedKFold,
    _BaseKFold,
    _CVIterableWrapper,
)
from sklearn.pipeline import FeatureUnion, Pipeline
from sklearn.utils.metaestimators import if_delegate_has_method
from sklearn.utils.multiclass import type_of_target
from sklearn.utils.validation import _num_samples, check_is_fitted

from .._compat import SK_VERSION
from ._normalize import normalize_estimator
from .methods import (
    MISSING,
    create_cv_results,
    cv_extract,
    cv_extract_params,
    cv_n_samples,
    cv_split,
    feature_union,
    feature_union_concat,
    fit,
    fit_and_score,
    fit_best,
    fit_transform,
    pipeline,
    score,
    _get_fold_sample_weights,
    get_sample_weights
)
from .utils import DeprecationDict, is_dask_collection, to_indexable, to_keys, unzip

logger = logging.getLogger(__name__)

try:
    from cytoolz import get, pluck
except ImportError:  # pragma: no cover
    from toolz import get, pluck


__all__ = ["GridSearchCV", "RandomizedSearchCV"]

if SK_VERSION <= packaging.version.parse("0.21.dev0"):

    _RETURN_TRAIN_SCORE_DEFAULT = "warn"

    def handle_deprecated_train_score(results, return_train_score):
        if return_train_score == "warn":
            results = DeprecationDict(results)
            message = (
                "You are accessing a training score ({!r}), "
                "which will not be available by default any more in "
                "sklearn 0.21. If you need training scores, please "
                "set return_train_score=True"
            )
            for key in results:
                if key.endswith("_train_score"):
                    results.add_warning(key, message.format(key), FutureWarning)
        return results


else:
    _RETURN_TRAIN_SCORE_DEFAULT = False

    def handle_deprecated_train_score(results, return_train_score):
        return results


class TokenIterator:
    def __init__(self, base_token):
        self.token = base_token
        self.counts = defaultdict(int)

    def __call__(self, est):
        typ = type(est)
        c = self.counts[typ]
        self.counts[typ] += 1
        return self.token if c == 0 else self.token + str(c)


def map_fit_params(dsk, fit_params):
    if fit_params:
        # A mapping of {name: (name, graph-key)}
        param_values = to_indexable(*fit_params.values(), allow_scalars=True)
        fit_params = {
            k: (k, v) for (k, v) in zip(fit_params, to_keys(dsk, *param_values))
        }
    else:
        fit_params = {}

    return fit_params


def build_graph(
    estimator,
    cv,
    scorer,
    candidate_params,
    X,
    y=None,
    groups=None,
    fit_params=None,
    iid=True,
    refit=True,
    error_score="raise",
    return_train_score=_RETURN_TRAIN_SCORE_DEFAULT,
    cache_cv=True,
    multimetric=False,
):
    # This is provided for compatibility with TPOT. Remove
    # once TPOT is updated and requires a dask-ml>=0.13.0
    def decompress_params(fields, params):
        return [{k: v for k, v in zip(fields, p) if v is not MISSING} for p in params]

    fields, tokens, params = normalize_params(candidate_params)
    dsk, keys, n_splits, main_token = build_cv_graph(
        estimator,
        cv,
        scorer,
        candidate_params,
        X,
        y=y,
        groups=groups,
        fit_params=fit_params,
        iid=iid,
        error_score=error_score,
        return_train_score=return_train_score,
        cache_cv=cache_cv,
    )
    cv_name = "cv-split-" + main_token
    if iid:
        weights = "cv-n-samples-" + main_token
        dsk[weights] = (cv_n_samples, cv_name)
        scores = keys[1:]
    else:
        scores = keys

    cv_results = "cv-results-" + main_token
    candidate_params_name = "cv-parameters-" + main_token
    dsk[candidate_params_name] = (decompress_params, fields, params)
    if multimetric:
        metrics = list(scorer.keys())
    else:
        metrics = None
    dsk[cv_results] = (
        create_cv_results,
        scores,
        candidate_params_name,
        n_splits,
        error_score,
        weights,
        metrics,
    )
    keys = [cv_results]
    return dsk, keys, n_splits


def build_cv_graph(
    estimator,
    cv,
    scorer,
    candidate_params,
    X,
    y=None,
    groups=None,
    fit_params=None,
    iid=True,
    error_score="raise",
    return_train_score=_RETURN_TRAIN_SCORE_DEFAULT,
    cache_cv=True,
):
    X, y, groups = to_indexable(X, y, groups)
    cv = check_cv(cv, y, is_classifier(estimator))
    # "pairwise" estimators require a different graph for CV splitting
    is_pairwise = getattr(estimator, "_pairwise", False)

    dsk = {}
    X_name, y_name, groups_name = to_keys(dsk, X, y, groups)
    n_splits = compute_n_splits(cv, X, y, groups)

    fit_params = map_fit_params(dsk, fit_params)

    fields, tokens, params = normalize_params(candidate_params)
    main_token = tokenize(
        normalize_estimator(estimator),
        fields,
        params,
        X_name,
        y_name,
        groups_name,
        fit_params,
        cv,
        error_score == "raise",
        return_train_score,
    )

    cv_name = "cv-split-" + main_token
    dsk[cv_name] = (cv_split, cv, X_name, y_name, groups_name, is_pairwise, cache_cv)

    scores = do_fit_and_score(
        dsk,
        main_token,
        estimator,
        cv_name,
        fields,
        tokens,
        params,
        X_name,
        y_name,
        fit_params,
        n_splits,
        error_score,
        scorer,
        return_train_score,
    )
    keys = [weights] + scores if weights else scores
    return dsk, keys, n_splits, main_token

<<<<<<< HEAD
    cv_results = "cv-results-" + main_token
    candidate_params_name = "cv-parameters-" + main_token
    dsk[candidate_params_name] = (decompress_params, fields, params)
    if multimetric:
        metrics = list(scorer.keys())
    else:
        metrics = None

    if "sample_weight" in fit_params and fit_params["sample_weight"][1] is not None:
        sample_weight = fit_params["sample_weight"][1]
        weights = "cv-n-weights-" + main_token
        dsk[weights] = (
        get_sample_weights, sample_weight, cv_name, n_splits)
    elif iid:
        weights = "cv-n-samples-" + main_token
        dsk[weights] = (cv_n_samples, cv_name)
    else:
        weights = None

    dsk[cv_results] = (
        create_cv_results,
        scores,
        candidate_params_name,
        n_splits,
        error_score,
        weights,
        metrics,
    )
    keys = [cv_results]
=======
>>>>>>> 7239ecc7

def build_refit_graph(estimator, X, y, best_params, fit_params):
    X, y = to_indexable(X, y)
    dsk = {}
    X_name, y_name = to_keys(dsk, X, y)

    fit_params = map_fit_params(dsk, fit_params)
    main_token = tokenize(normalize_estimator(estimator), X_name, y_name, fit_params)

    best_estimator = "best-estimator-" + main_token
    if fit_params:
        fit_params = (
            dict,
            (zip, list(fit_params.keys()), list(pluck(1, fit_params.values()))),
        )
    dsk[best_estimator] = (
        fit_best,
        clone(estimator),
        best_params,
        X_name,
        y_name,
        fit_params,
    )
    return dsk, [best_estimator]


def normalize_params(params):
    """Take a list of dictionaries, and tokenize/normalize."""
    # Collect a set of all fields
    fields = set()
    for p in params:
        fields.update(p)
    fields = sorted(fields)

    params2 = list(pluck(fields, params, MISSING))
    # Non-basic types (including MISSING) are unique to their id
    tokens = [
        tuple(x if isinstance(x, (int, float, str)) else id(x) for x in p)
        for p in params2
    ]

    return fields, tokens, params2


def _get_fit_params(cv, fit_params, n_splits):
    if not fit_params:
        return [(n, None) for n in range(n_splits)]
    keys = []
    vals = []
    for name, (full_name, val) in fit_params.items():
        vals.append(val)
        keys.append((name, full_name))
    return [(n, (cv_extract_params, cv, keys, vals, n)) for n in range(n_splits)]


def _group_fit_params(steps, fit_params):
    param_lk = {n: {} for n, _ in steps}
    for pname, pval in fit_params.items():
        step, param = pname.split("__", 1)
        param_lk[step][param] = pval
    return param_lk


def do_fit_and_score(
    dsk,
    main_token,
    est,
    cv,
    fields,
    tokens,
    params,
    X,
    y,
    fit_params,
    n_splits,
    error_score,
    scorer,
    return_train_score,
):
    if "sample_weight" in fit_params:
        # This will likely get all sample weights but we might want to
        # whittle this down since it'll ultimately be used to get the
        # test sample weights.
        #
        # Each value in the fit_params dict is a 2-tuple where the
        # data representation is in the second dimension (dim 1).
        sample_weight = fit_params["sample_weight"][1]
    else:
        sample_weight = None

    if not isinstance(est, Pipeline):
        # Fitting and scoring can all be done as a single task
        n_and_fit_params = _get_fit_params(cv, fit_params, n_splits)

        est_type = type(est).__name__.lower()
        est_name = "%s-%s" % (est_type, main_token)
        score_name = "%s-fit-score-%s" % (est_type, main_token)
        dsk[est_name] = est

        seen = {}
        m = 0
        out = []
        out_append = out.append

        for t, p in zip(tokens, params):
            if t in seen:
                out_append(seen[t])
            else:
                for n, fit_params in n_and_fit_params:
                    dsk[(score_name, m, n)] = (
                        fit_and_score,
                        est_name,
                        cv,
                        X,
                        y,
                        n,
                        scorer,
                        error_score,
                        fields,
                        p,
                        fit_params,
                        return_train_score,
                        sample_weight,
                    )
                seen[t] = (score_name, m)
                out_append((score_name, m))
                m += 1
        scores = [k + (n,) for n in range(n_splits) for k in out]
    else:
        X_train = (cv_extract, cv, X, y, True, True)
        X_test = (cv_extract, cv, X, y, True, False)
        y_train = (cv_extract, cv, X, y, False, True)
        y_test = (cv_extract, cv, X, y, False, False)

        # Fit the estimator on the training data
        X_trains = [X_train] * len(params)
        y_trains = [y_train] * len(params)
        fit_ests = do_fit(
            dsk,
            TokenIterator(main_token),
            est,
            cv,
            fields,
            tokens,
            params,
            X_trains,
            y_trains,
            fit_params,
            n_splits,
            error_score,
        )

        score_name = "score-" + main_token

        scores = []
        scores_append = scores.append
        for n in range(n_splits):
            train_sample_weight, test_sample_weight = _get_fold_sample_weights(
                sample_weight, cv, n
            )

            if return_train_score:
                xtrain = X_train + (n,)
                ytrain = y_train + (n,)
            else:
                xtrain = ytrain = None

            xtest = X_test + (n,)
            ytest = y_test + (n,)

            for (name, m) in fit_ests:
                dsk[(score_name, m, n)] = (
                    score,
                    (name, m, n),
                    xtest,
                    ytest,
                    xtrain,
                    ytrain,
                    scorer,
                    error_score,
                    test_sample_weight,
                    train_sample_weight,
                )
                scores_append((score_name, m, n))
    return scores


def do_fit(
    dsk,
    next_token,
    est,
    cv,
    fields,
    tokens,
    params,
    Xs,
    ys,
    fit_params,
    n_splits,
    error_score,
):
    if isinstance(est, Pipeline) and params is not None:
        return _do_pipeline(
            dsk,
            next_token,
            est,
            cv,
            fields,
            tokens,
            params,
            Xs,
            ys,
            fit_params,
            n_splits,
            error_score,
            False,
        )
    else:
        n_and_fit_params = _get_fit_params(cv, fit_params, n_splits)

        if params is None:
            params = tokens = repeat(None)
            fields = None

        token = next_token(est)
        est_type = type(est).__name__.lower()
        est_name = "%s-%s" % (est_type, token)
        fit_name = "%s-fit-%s" % (est_type, token)
        dsk[est_name] = est

        seen = {}
        m = 0
        out = []
        out_append = out.append

        for X, y, t, p in zip(Xs, ys, tokens, params):
            if (X, y, t) in seen:
                out_append(seen[X, y, t])
            else:
                for n, fit_params in n_and_fit_params:
                    dsk[(fit_name, m, n)] = (
                        fit,
                        est_name,
                        X + (n,),
                        y + (n,),
                        error_score,
                        fields,
                        p,
                        fit_params,
                    )
                seen[(X, y, t)] = (fit_name, m)
                out_append((fit_name, m))
                m += 1

        return out


def do_fit_transform(
    dsk,
    next_token,
    est,
    cv,
    fields,
    tokens,
    params,
    Xs,
    ys,
    fit_params,
    n_splits,
    error_score,
):
    if isinstance(est, Pipeline) and params is not None:
        return _do_pipeline(
            dsk,
            next_token,
            est,
            cv,
            fields,
            tokens,
            params,
            Xs,
            ys,
            fit_params,
            n_splits,
            error_score,
            True,
        )
    elif isinstance(est, FeatureUnion) and params is not None:
        return _do_featureunion(
            dsk,
            next_token,
            est,
            cv,
            fields,
            tokens,
            params,
            Xs,
            ys,
            fit_params,
            n_splits,
            error_score,
        )
    else:
        n_and_fit_params = _get_fit_params(cv, fit_params, n_splits)

        if params is None:
            params = tokens = repeat(None)
            fields = None

        name = type(est).__name__.lower()
        token = next_token(est)
        fit_Xt_name = "%s-fit-transform-%s" % (name, token)
        fit_name = "%s-fit-%s" % (name, token)
        Xt_name = "%s-transform-%s" % (name, token)
        est_name = "%s-%s" % (type(est).__name__.lower(), token)
        dsk[est_name] = est

        seen = {}
        m = 0
        out = []
        out_append = out.append

        for X, y, t, p in zip(Xs, ys, tokens, params):
            if (X, y, t) in seen:
                out_append(seen[X, y, t])
            else:
                for n, fit_params in n_and_fit_params:
                    dsk[(fit_Xt_name, m, n)] = (
                        fit_transform,
                        est_name,
                        X + (n,),
                        y + (n,),
                        error_score,
                        fields,
                        p,
                        fit_params,
                    )
                    dsk[(fit_name, m, n)] = (getitem, (fit_Xt_name, m, n), 0)
                    dsk[(Xt_name, m, n)] = (getitem, (fit_Xt_name, m, n), 1)
                seen[X, y, t] = m
                out_append(m)
                m += 1

        return [(fit_name, i) for i in out], [(Xt_name, i) for i in out]


def _group_subparams(steps, fields, ignore=()):
    # Group the fields into a mapping of {stepname: [(newname, orig_index)]}
    field_to_index = dict(zip(fields, range(len(fields))))
    step_fields_lk = {s: [] for s, _ in steps}
    for f in fields:
        if "__" in f:
            step, param = f.split("__", 1)
            if step in step_fields_lk:
                step_fields_lk[step].append((param, field_to_index[f]))
                continue
        if f not in step_fields_lk and f not in ignore:
            raise ValueError("Unknown parameter: `%s`" % f)
    return field_to_index, step_fields_lk


def _group_ids_by_index(index, tokens):
    id_groups = []

    def new_group():
        o = []
        id_groups.append(o)
        return o.append

    _id_groups = defaultdict(new_group)
    for n, t in enumerate(pluck(index, tokens)):
        _id_groups[t](n)
    return id_groups


def _do_fit_step(
    dsk,
    next_token,
    step,
    cv,
    fields,
    tokens,
    params,
    Xs,
    ys,
    fit_params,
    n_splits,
    error_score,
    step_fields_lk,
    fit_params_lk,
    field_to_index,
    step_name,
    none_passthrough,
    is_transform,
):
    sub_fields, sub_inds = map(list, unzip(step_fields_lk[step_name], 2))
    sub_fit_params = fit_params_lk[step_name]

    if step_name in field_to_index:
        # The estimator may change each call
        new_fits = {}
        new_Xs = {}
        est_index = field_to_index[step_name]

        for ids in _group_ids_by_index(est_index, tokens):
            # Get the estimator for this subgroup
            sub_est = params[ids[0]][est_index]
            if sub_est is MISSING:
                sub_est = step

            # If an estimator is `None`, there's nothing to do
            if sub_est is None:
                nones = dict.fromkeys(ids, None)
                new_fits.update(nones)
                if is_transform:
                    if none_passthrough:
                        new_Xs.update(zip(ids, get(ids, Xs)))
                    else:
                        new_Xs.update(nones)
            else:
                # Extract the proper subset of Xs, ys
                sub_Xs = get(ids, Xs)
                sub_ys = get(ids, ys)
                # Only subset the parameters/tokens if necessary
                if sub_fields:
                    sub_tokens = list(pluck(sub_inds, get(ids, tokens)))
                    sub_params = list(pluck(sub_inds, get(ids, params)))
                else:
                    sub_tokens = sub_params = None

                if is_transform:
                    sub_fits, sub_Xs = do_fit_transform(
                        dsk,
                        next_token,
                        sub_est,
                        cv,
                        sub_fields,
                        sub_tokens,
                        sub_params,
                        sub_Xs,
                        sub_ys,
                        sub_fit_params,
                        n_splits,
                        error_score,
                    )
                    new_Xs.update(zip(ids, sub_Xs))
                    new_fits.update(zip(ids, sub_fits))
                else:
                    sub_fits = do_fit(
                        dsk,
                        next_token,
                        sub_est,
                        cv,
                        sub_fields,
                        sub_tokens,
                        sub_params,
                        sub_Xs,
                        sub_ys,
                        sub_fit_params,
                        n_splits,
                        error_score,
                    )
                    new_fits.update(zip(ids, sub_fits))
        # Extract lists of transformed Xs and fit steps
        all_ids = list(range(len(Xs)))
        if is_transform:
            Xs = get(all_ids, new_Xs)
        fits = get(all_ids, new_fits)
    elif step is None:
        # Nothing to do
        fits = [None] * len(Xs)
        if not none_passthrough:
            Xs = fits
    else:
        # Only subset the parameters/tokens if necessary
        if sub_fields:
            sub_tokens = list(pluck(sub_inds, tokens))
            sub_params = list(pluck(sub_inds, params))
        else:
            sub_tokens = sub_params = None

        if is_transform:
            fits, Xs = do_fit_transform(
                dsk,
                next_token,
                step,
                cv,
                sub_fields,
                sub_tokens,
                sub_params,
                Xs,
                ys,
                sub_fit_params,
                n_splits,
                error_score,
            )
        else:
            fits = do_fit(
                dsk,
                next_token,
                step,
                cv,
                sub_fields,
                sub_tokens,
                sub_params,
                Xs,
                ys,
                sub_fit_params,
                n_splits,
                error_score,
            )
    return (fits, Xs) if is_transform else (fits, None)


def _do_pipeline(
    dsk,
    next_token,
    est,
    cv,
    fields,
    tokens,
    params,
    Xs,
    ys,
    fit_params,
    n_splits,
    error_score,
    is_transform,
):
    if "steps" in fields:
        raise NotImplementedError("Setting Pipeline.steps in a gridsearch")

    field_to_index, step_fields_lk = _group_subparams(est.steps, fields)
    fit_params_lk = _group_fit_params(est.steps, fit_params)

    # A list of (step, is_transform)
    instrs = [(s, True) for s in est.steps[:-1]]
    instrs.append((est.steps[-1], is_transform))

    fit_steps = []
    for (step_name, step), transform in instrs:
        fits, Xs = _do_fit_step(
            dsk,
            next_token,
            step,
            cv,
            fields,
            tokens,
            params,
            Xs,
            ys,
            fit_params,
            n_splits,
            error_score,
            step_fields_lk,
            fit_params_lk,
            field_to_index,
            step_name,
            True,
            transform,
        )
        fit_steps.append(fits)

    # Rebuild the pipelines
    step_names = [n for n, _ in est.steps]
    out_ests = []
    out_ests_append = out_ests.append
    name = "pipeline-" + next_token(est)
    m = 0
    seen = {}
    for steps in zip(*fit_steps):
        if steps in seen:
            out_ests_append(seen[steps])
        else:
            for n in range(n_splits):
                dsk[(name, m, n)] = (
                    pipeline,
                    step_names,
                    [None if s is None else s + (n,) for s in steps],
                )
            seen[steps] = (name, m)
            out_ests_append((name, m))
            m += 1

    if is_transform:
        return out_ests, Xs
    return out_ests


def _do_n_samples(dsk, token, Xs, n_splits):
    name = "n_samples-" + token
    n_samples = []
    n_samples_append = n_samples.append
    seen = {}
    m = 0
    for x in Xs:
        if x in seen:
            n_samples_append(seen[x])
        else:
            for n in range(n_splits):
                dsk[name, m, n] = (_num_samples, x + (n,))
            n_samples_append((name, m))
            seen[x] = (name, m)
            m += 1
    return n_samples


def _do_featureunion(
    dsk,
    next_token,
    est,
    cv,
    fields,
    tokens,
    params,
    Xs,
    ys,
    fit_params,
    n_splits,
    error_score,
):
    if "transformer_list" in fields:
        raise NotImplementedError(
            "Setting FeatureUnion.transformer_list " "in a gridsearch"
        )

    (field_to_index, step_fields_lk) = _group_subparams(
        est.transformer_list, fields, ignore=("transformer_weights")
    )
    fit_params_lk = _group_fit_params(est.transformer_list, fit_params)

    token = next_token(est)

    n_samples = _do_n_samples(dsk, token, Xs, n_splits)

    fit_steps = []
    tr_Xs = []
    for (step_name, step) in est.transformer_list:
        fits, out_Xs = _do_fit_step(
            dsk,
            next_token,
            step,
            cv,
            fields,
            tokens,
            params,
            Xs,
            ys,
            fit_params,
            n_splits,
            error_score,
            step_fields_lk,
            fit_params_lk,
            field_to_index,
            step_name,
            False,
            True,
        )
        fit_steps.append(fits)
        tr_Xs.append(out_Xs)

    # Rebuild the FeatureUnions
    step_names = [n for n, _ in est.transformer_list]

    if "transformer_weights" in field_to_index:
        index = field_to_index["transformer_weights"]
        weight_lk = {}
        weight_tokens = list(pluck(index, tokens))
        for i, tok in enumerate(weight_tokens):
            if tok not in weight_lk:
                weights = params[i][index]
                if weights is MISSING:
                    weights = est.transformer_weights
                lk = weights or {}
                weight_list = [lk.get(n) for n in step_names]
                weight_lk[tok] = (weights, weight_list)
        weights = get(weight_tokens, weight_lk)
    else:
        lk = est.transformer_weights or {}
        weight_list = [lk.get(n) for n in step_names]
        weight_tokens = repeat(None)
        weights = repeat((est.transformer_weights, weight_list))

    out = []
    out_append = out.append
    fit_name = "feature-union-" + token
    tr_name = "feature-union-concat-" + token
    m = 0
    seen = {}
    for steps, Xs, wt, (w, wl), nsamp in zip(
        zip(*fit_steps), zip(*tr_Xs), weight_tokens, weights, n_samples
    ):
        if (steps, wt) in seen:
            out_append(seen[steps, wt])
        else:
            for n in range(n_splits):
                dsk[(fit_name, m, n)] = (
                    feature_union,
                    step_names,
                    [None if s is None else s + (n,) for s in steps],
                    w,
                )
                dsk[(tr_name, m, n)] = (
                    feature_union_concat,
                    [None if x is None else x + (n,) for x in Xs],
                    nsamp + (n,),
                    wl,
                )
            seen[steps, wt] = m
            out_append(m)
            m += 1
    return [(fit_name, i) for i in out], [(tr_name, i) for i in out]


# ------------ #
# CV splitting #
# ------------ #


def check_cv(cv=3, y=None, classifier=False):
    """Dask aware version of ``sklearn.model_selection.check_cv``

    Same as the scikit-learn version, but works if ``y`` is a dask object.
    """
    if cv is None:
        cv = 3

    # If ``cv`` is not an integer, the scikit-learn implementation doesn't
    # touch the ``y`` object, so passing on a dask object is fine
    if not is_dask_collection(y) or not isinstance(cv, numbers.Integral):
        return model_selection.check_cv(cv, y, classifier)

    if classifier:
        # ``y`` is a dask object. We need to compute the target type
        target_type = delayed(type_of_target, pure=True)(y).compute()
        if target_type in ("binary", "multiclass"):
            return StratifiedKFold(cv)
    return KFold(cv)


def compute_n_splits(cv, X, y=None, groups=None):
    """Return the number of splits.

    Parameters
    ----------
    cv : BaseCrossValidator
    X, y, groups : array_like, dask object, or None

    Returns
    -------
    n_splits : int
    """
    if not any(is_dask_collection(i) for i in (X, y, groups)):
        return cv.get_n_splits(X, y, groups)

    if isinstance(cv, (_BaseKFold, BaseShuffleSplit)):
        return cv.n_splits

    elif isinstance(cv, PredefinedSplit):
        return len(cv.unique_folds)

    elif isinstance(cv, _CVIterableWrapper):
        return len(cv.cv)

    elif isinstance(cv, (LeaveOneOut, LeavePOut)) and not is_dask_collection(X):
        # Only `X` is referenced for these classes
        return cv.get_n_splits(X, None, None)

    elif isinstance(cv, (LeaveOneGroupOut, LeavePGroupsOut)) and not is_dask_collection(
        groups
    ):
        # Only `groups` is referenced for these classes
        return cv.get_n_splits(None, None, groups)

    else:
        return delayed(cv).get_n_splits(X, y, groups).compute()


def _normalize_n_jobs(n_jobs):
    if not isinstance(n_jobs, int):
        raise TypeError("n_jobs should be an int, got %s" % n_jobs)
    if n_jobs == -1:
        n_jobs = None  # Scheduler default is use all cores
    elif n_jobs < -1:
        n_jobs = cpu_count() + 1 + n_jobs
    return n_jobs


class StaticDaskSearchMixin:
    """Mixin for CV classes that work off a static task graph.

    This is not appropriate for adaptive / incremental training.
    """

    def visualize(self, filename="mydask", format=None, **kwargs):
        """Render the task graph for this parameter search using ``graphviz``.

        Requires ``graphviz`` to be installed.

        Parameters
        ----------
        filename : str or None, optional
            The name (without an extension) of the file to write to disk.  If
            `filename` is None, no file will be written, and we communicate
            with dot using only pipes.
        format : {'png', 'pdf', 'dot', 'svg', 'jpeg', 'jpg'}, optional
            Format in which to write output file.  Default is 'png'.
        **kwargs
            Additional keyword arguments to forward to
            ``dask.dot.to_graphviz``.

        Returns
        -------
        result : IPython.diplay.Image, IPython.display.SVG, or None
            See ``dask.dot.dot_graph`` for more information.
        """
        check_is_fitted(self, "dask_graph_")
        return dask.visualize(
            self.dask_graph_, filename=filename, format=format, **kwargs
        )


class DaskBaseSearchCV(BaseEstimator, MetaEstimatorMixin):
    """Base class for hyper parameter search with cross-validation."""

    def __init__(
        self,
        estimator,
        scoring=None,
        iid=True,
        refit=True,
        cv=None,
        error_score="raise",
        return_train_score=_RETURN_TRAIN_SCORE_DEFAULT,
        scheduler=None,
        n_jobs=-1,
        cache_cv=True,
    ):
        self.scoring = scoring
        self.estimator = estimator
        self.iid = iid
        self.refit = refit
        self.cv = cv
        self.error_score = error_score
        self.return_train_score = return_train_score
        self.scheduler = scheduler
        self.n_jobs = n_jobs
        self.cache_cv = cache_cv

    def _check_if_refit(self, attr):
        if not self.refit:
            raise AttributeError(
                "'{}' is not a valid attribute with " "'refit=False'.".format(attr)
            )

    @property
    def _estimator_type(self):
        return self.estimator._estimator_type

    @property
    def best_params_(self):
        check_is_fitted(self, "cv_results_")
        self._check_if_refit("best_params_")
        return self.cv_results_["params"][self.best_index_]

    @property
    def best_score_(self):
        check_is_fitted(self, "cv_results_")
        self._check_if_refit("best_score_")
        if self.multimetric_:
            key = self.refit
        else:
            key = "score"
        return self.cv_results_["mean_test_{}".format(key)][self.best_index_]

    def _check_is_fitted(self, method_name):
        if not self.refit:
            msg = (
                "This {0} instance was initialized with refit=False. {1} "
                "is available only after refitting on the best "
                "parameters."
            ).format(type(self).__name__, method_name)
            raise NotFittedError(msg)
        else:
            check_is_fitted(self, "best_estimator_")

    @property
    def classes_(self):
        self._check_is_fitted("classes_")
        return self.best_estimator_.classes_

    @if_delegate_has_method(delegate=("best_estimator_", "estimator"))
    @derived_from(BaseSearchCV)
    def predict(self, X):
        self._check_is_fitted("predict")
        return self.best_estimator_.predict(X)

    @if_delegate_has_method(delegate=("best_estimator_", "estimator"))
    @derived_from(BaseSearchCV)
    def predict_proba(self, X):
        self._check_is_fitted("predict_proba")
        return self.best_estimator_.predict_proba(X)

    @if_delegate_has_method(delegate=("best_estimator_", "estimator"))
    @derived_from(BaseSearchCV)
    def predict_log_proba(self, X):
        self._check_is_fitted("predict_log_proba")
        return self.best_estimator_.predict_log_proba(X)

    @if_delegate_has_method(delegate=("best_estimator_", "estimator"))
    @derived_from(BaseSearchCV)
    def decision_function(self, X):
        self._check_is_fitted("decision_function")
        return self.best_estimator_.decision_function(X)

    @if_delegate_has_method(delegate=("best_estimator_", "estimator"))
    @derived_from(BaseSearchCV)
    def transform(self, X):
        self._check_is_fitted("transform")
        return self.best_estimator_.transform(X)

    @if_delegate_has_method(delegate=("best_estimator_", "estimator"))
    @derived_from(BaseSearchCV)
    def inverse_transform(self, Xt):
        self._check_is_fitted("inverse_transform")
        return self.best_estimator_.transform(Xt)

    @derived_from(BaseSearchCV)
    def score(self, X, y=None):
        if self.scorer_ is None:
            raise ValueError(
                "No score function explicitly defined, "
                "and the estimator doesn't provide one %s" % self.best_estimator_
            )
        return self.scorer_(self.best_estimator_, X, y)

    def fit(self, X, y=None, groups=None, **fit_params):
        """Run fit with all sets of parameters.

        Parameters
        ----------
        X : array-like, shape = [n_samples, n_features]
            Training vector, where n_samples is the number of samples and
            n_features is the number of features.
        y : array-like, shape = [n_samples] or [n_samples, n_output], optional
            Target relative to X for classification or regression;
            None for unsupervised learning.
        groups : array-like, shape = [n_samples], optional
            Group labels for the samples used while splitting the dataset into
            train/test set.
        **fit_params
            Parameters passed to the ``fit`` method of the estimator
        """
        estimator = self.estimator
        from sklearn.metrics.scorer import _check_multimetric_scoring

        scorer, multimetric = _check_multimetric_scoring(
            estimator, scoring=self.scoring
        )
        if not multimetric:
            scorer = scorer["score"]
        self.multimetric_ = multimetric

        if self.multimetric_:
            if self.refit is not False and (
                not isinstance(self.refit, str)
                # This will work for both dict / list (tuple)
                or self.refit not in scorer
            ):
                raise ValueError(
                    "For multi-metric scoring, the parameter "
                    "refit must be set to a scorer key "
                    "to refit an estimator with the best "
                    "parameter setting on the whole data and "
                    "make the best_* attributes "
                    "available for that metric. If this is "
                    "not needed, refit should be set to "
                    "False explicitly. %r was ."
                    "passed." % self.refit
                )
        self.scorer_ = scorer

        error_score = self.error_score
        if not (isinstance(error_score, numbers.Number) or error_score == "raise"):
            raise ValueError(
                "error_score must be the string 'raise' or a" " numeric value."
            )

        candidate_params = list(self._get_param_iterator())
        dsk, keys, n_splits, _ = build_cv_graph(
            estimator,
            self.cv,
            self.scorer_,
            candidate_params,
            X,
            y=y,
            groups=groups,
            fit_params=fit_params,
            iid=self.iid,
            error_score=error_score,
            return_train_score=self.return_train_score,
            cache_cv=self.cache_cv,
        )

        n_jobs = _normalize_n_jobs(self.n_jobs)
        scheduler = dask.base.get_scheduler(scheduler=self.scheduler)

        if not scheduler:
            scheduler = dask.threaded.get
        if scheduler is dask.threaded.get and n_jobs == 1:
            scheduler = dask.local.get_sync

        if "Client" in type(getattr(scheduler, "__self__", None)).__name__:
            futures = scheduler(
                dsk, keys, allow_other_workers=True, num_workers=n_jobs, sync=False
            )

            result_map = {}
            ac = as_completed(futures, with_results=True, raise_errors=False)
            for batch in ac.batches():
                for future, result in batch:
                    if future.status == "finished":
                        result_map[future.key] = result
                    else:
                        logger.warning("{} has failed... retrying".format(future.key))
                        future.retry()
                        ac.add(future)

            out = [result_map[k] for k in keys]
        else:
            out = scheduler(dsk, keys, num_workers=n_jobs)

        if self.iid:
            weights = out[0]
            scores = out[1:]
        else:
            weights = None
            scores = out

        if multimetric:
            metrics = list(scorer.keys())
            scorer = self.refit
        else:
            metrics = None
            scorer = "score"

        cv_results = create_cv_results(
            scores, candidate_params, n_splits, error_score, weights, metrics
        )

        results = handle_deprecated_train_score(cv_results, self.return_train_score)
        self.dask_graph_ = dsk
        self.n_splits_ = n_splits
        self.cv_results_ = results

        if self.refit:
            self.best_index_ = np.flatnonzero(
                results["rank_test_{}".format(scorer)] == 1
            )[0]

            best_params = candidate_params[self.best_index_]
            dsk, keys = build_refit_graph(estimator, X, y, best_params, fit_params)

            out = scheduler(dsk, keys, num_workers=n_jobs)
            self.best_estimator_ = out[0]

        return self


_DOC_TEMPLATE = """{oneliner}

{name} implements a "fit" and a "score" method.
It also implements "predict", "predict_proba", "decision_function",
"transform" and "inverse_transform" if they are implemented in the
estimator used.

{description}

Parameters
----------
estimator : estimator object.
    This is assumed to implement the scikit-learn estimator interface.
    Either estimator needs to provide a ``score`` function,
    or ``scoring`` must be passed.

{parameters}

scoring : string, callable, list/tuple, dict or None, default: None
    A single string or a callable to evaluate the predictions on the test
    set.

    For evaluating multiple metrics, either give a list of (unique) strings
    or a dict with names as keys and callables as values.

    NOTE that when using custom scorers, each scorer should return a single
    value. Metric functions returning a list/array of values can be wrapped
    into multiple scorers that return one value each.

    If None, the estimator's default scorer (if available) is used.

iid : boolean, default=True
    If True, the data is assumed to be identically distributed across
    the folds, and the loss minimized is the total loss per sample,
    and not the mean loss across the folds.

cv : int, cross-validation generator or an iterable, optional
    Determines the cross-validation splitting strategy.
    Possible inputs for cv are:
        - None, to use the default 3-fold cross validation,
        - integer, to specify the number of folds in a ``(Stratified)KFold``,
        - An object to be used as a cross-validation generator.
        - An iterable yielding train, test splits.

    For integer/None inputs, if the estimator is a classifier and ``y`` is
    either binary or multiclass, ``StratifiedKFold`` is used. In all
    other cases, ``KFold`` is used.

refit : boolean, or string, default=True
    Refit an estimator using the best found parameters on the whole
    dataset.

    For multiple metric evaluation, this needs to be a string denoting the
    scorer is used to find the best parameters for refitting the estimator
    at the end.

    The refitted estimator is made available at the ``best_estimator_``
    attribute and permits using ``predict`` directly on this
    ``GridSearchCV`` instance.

    Also for multiple metric evaluation, the attributes ``best_index_``,
    ``best_score_`` and ``best_parameters_`` will only be available if
    ``refit`` is set and all of them will be determined w.r.t this specific
    scorer.

    See ``scoring`` parameter to know more about multiple metric
    evaluation.

error_score : 'raise' (default) or numeric
    Value to assign to the score if an error occurs in estimator fitting.
    If set to 'raise', the error is raised. If a numeric value is given,
    FitFailedWarning is raised. This parameter does not affect the refit
    step, which will always raise the error.

return_train_score : boolean, default=True
    If ``'False'``, the ``cv_results_`` attribute will not include training
    scores.

    Note that for scikit-learn >= 0.19.1, the default of ``True`` is
    deprecated, and a warning will be raised when accessing train score results
    without explicitly asking for train scores.

scheduler : string, callable, Client, or None, default=None
    The dask scheduler to use. Default is to use the global scheduler if set,
    and fallback to the threaded scheduler otherwise. To use a different
    scheduler either specify it by name (either "threading", "multiprocessing",
    or "synchronous"), pass in a ``dask.distributed.Client``, or provide a
    scheduler ``get`` function.

n_jobs : int, default=-1
    Number of jobs to run in parallel. Ignored for the synchronous and
    distributed schedulers. If ``n_jobs == -1`` [default] all cpus are used.
    For ``n_jobs < -1``, ``(n_cpus + 1 + n_jobs)`` are used.

cache_cv : bool, default=True
    Whether to extract each train/test subset at most once in each worker
    process, or every time that subset is needed. Caching the splits can
    speedup computation at the cost of increased memory usage per worker
    process.

    If True, worst case memory usage is ``(n_splits + 1) * (X.nbytes +
    y.nbytes)`` per worker. If False, worst case memory usage is
    ``(n_threads_per_worker + 1) * (X.nbytes + y.nbytes)`` per worker.

Examples
--------
{example}

Attributes
----------
cv_results_ : dict of numpy (masked) ndarrays
    A dict with keys as column headers and values as columns, that can be
    imported into a pandas ``DataFrame``.

    For instance the below given table

    +------------+-----------+------------+-----------------+---+---------+
    |param_kernel|param_gamma|param_degree|split0_test_score|...|rank.....|
    +============+===========+============+=================+===+=========+
    |  'poly'    |     --    |      2     |        0.8      |...|    2    |
    +------------+-----------+------------+-----------------+---+---------+
    |  'poly'    |     --    |      3     |        0.7      |...|    4    |
    +------------+-----------+------------+-----------------+---+---------+
    |  'rbf'     |     0.1   |     --     |        0.8      |...|    3    |
    +------------+-----------+------------+-----------------+---+---------+
    |  'rbf'     |     0.2   |     --     |        0.9      |...|    1    |
    +------------+-----------+------------+-----------------+---+---------+

    will be represented by a ``cv_results_`` dict of::

        {{
        'param_kernel': masked_array(data = ['poly', 'poly', 'rbf', 'rbf'],
                                        mask = [False False False False]...)
        'param_gamma': masked_array(data = [-- -- 0.1 0.2],
                                    mask = [ True  True False False]...),
        'param_degree': masked_array(data = [2.0 3.0 -- --],
                                        mask = [False False  True  True]...),
        'split0_test_score'  : [0.8, 0.7, 0.8, 0.9],
        'split1_test_score'  : [0.82, 0.5, 0.7, 0.78],
        'mean_test_score'    : [0.81, 0.60, 0.75, 0.82],
        'std_test_score'     : [0.02, 0.01, 0.03, 0.03],
        'rank_test_score'    : [2, 4, 3, 1],
        'split0_train_score' : [0.8, 0.7, 0.8, 0.9],
        'split1_train_score' : [0.82, 0.7, 0.82, 0.5],
        'mean_train_score'   : [0.81, 0.7, 0.81, 0.7],
        'std_train_score'    : [0.03, 0.04, 0.03, 0.03],
        'mean_fit_time'      : [0.73, 0.63, 0.43, 0.49],
        'std_fit_time'       : [0.01, 0.02, 0.01, 0.01],
        'mean_score_time'    : [0.007, 0.06, 0.04, 0.04],
        'std_score_time'     : [0.001, 0.002, 0.003, 0.005],
        'params'             : [{{'kernel': 'poly', 'degree': 2}}, ...],
        }}

    NOTE that the key ``'params'`` is used to store a list of parameter
    settings dict for all the parameter candidates.

    The ``mean_fit_time``, ``std_fit_time``, ``mean_score_time`` and
    ``std_score_time`` are all in seconds.

best_estimator_ : estimator
    Estimator that was chosen by the search, i.e. estimator
    which gave highest score (or smallest loss if specified)
    on the left out data. Not available if refit=False.

best_score_ : float or dict of floats
    Score of best_estimator on the left out data.
    When using multiple metrics, ``best_score_`` will be a dictionary
    where the keys are the names of the scorers, and the values are
    the mean test score for that scorer.

best_params_ : dict
    Parameter setting that gave the best results on the hold out data.

best_index_ : int or dict of ints
    The index (of the ``cv_results_`` arrays) which corresponds to the best
    candidate parameter setting.

    The dict at ``search.cv_results_['params'][search.best_index_]`` gives
    the parameter setting for the best model, that gives the highest
    mean score (``search.best_score_``).

    When using multiple metrics, ``best_index_`` will be a dictionary
    where the keys are the names of the scorers, and the values are
    the index with the best mean score for that scorer, as described above.

scorer_ : function or dict of functions
    Scorer function used on the held out data to choose the best
    parameters for the model. A dictionary of ``{{scorer_name: scorer}}``
    when multiple metrics are used.

n_splits_ : int
    The number of cross-validation splits (folds/iterations).

Notes
------
The parameters selected are those that maximize the score of the left out
data, unless an explicit score is passed in which case it is used instead.
"""

# ------------ #
# GridSearchCV #
# ------------ #

_grid_oneliner = """\
Exhaustive search over specified parameter values for an estimator.\
"""
_grid_description = """\
The parameters of the estimator used to apply these methods are optimized
by cross-validated grid-search over a parameter grid.\
"""
_grid_parameters = """\
param_grid : dict or list of dictionaries
    Dictionary with parameters names (string) as keys and lists of
    parameter settings to try as values, or a list of such
    dictionaries, in which case the grids spanned by each dictionary
    in the list are explored. This enables searching over any sequence
    of parameter settings.\
"""
_grid_example = """\
>>> import dask_ml.model_selection as dcv
>>> from sklearn import svm, datasets
>>> iris = datasets.load_iris()
>>> parameters = {'kernel': ['linear', 'rbf'], 'C': [1, 10]}
>>> svc = svm.SVC()
>>> clf = dcv.GridSearchCV(svc, parameters)
>>> clf.fit(iris.data, iris.target)  # doctest: +NORMALIZE_WHITESPACE +ELLIPSIS
GridSearchCV(cache_cv=..., cv=..., error_score=...,
        estimator=SVC(C=..., cache_size=..., class_weight=..., coef0=...,
                      decision_function_shape=..., degree=..., gamma=...,
                      kernel=..., max_iter=-1, probability=False,
                      random_state=..., shrinking=..., tol=...,
                      verbose=...),
        iid=..., n_jobs=..., param_grid=..., refit=..., return_train_score=...,
        scheduler=..., scoring=...)
>>> sorted(clf.cv_results_.keys())  # doctest: +NORMALIZE_WHITESPACE +ELLIPSIS
['mean_fit_time', 'mean_score_time', 'mean_test_score',...
 'mean_train_score', 'param_C', 'param_kernel', 'params',...
 'rank_test_score', 'split0_test_score',...
 'split0_train_score', 'split1_test_score', 'split1_train_score',...
 'split2_test_score', 'split2_train_score',...
 'std_fit_time', 'std_score_time', 'std_test_score', 'std_train_score'...]\
"""


class GridSearchCV(StaticDaskSearchMixin, DaskBaseSearchCV):
    __doc__ = _DOC_TEMPLATE.format(
        name="GridSearchCV",
        oneliner=_grid_oneliner,
        description=_grid_description,
        parameters=_grid_parameters,
        example=_grid_example,
    )

    def __init__(
        self,
        estimator,
        param_grid,
        scoring=None,
        iid=True,
        refit=True,
        cv=None,
        error_score="raise",
        return_train_score=_RETURN_TRAIN_SCORE_DEFAULT,
        scheduler=None,
        n_jobs=-1,
        cache_cv=True,
    ):
        super(GridSearchCV, self).__init__(
            estimator=estimator,
            scoring=scoring,
            iid=iid,
            refit=refit,
            cv=cv,
            error_score=error_score,
            return_train_score=return_train_score,
            scheduler=scheduler,
            n_jobs=n_jobs,
            cache_cv=cache_cv,
        )

        _check_param_grid(param_grid)
        self.param_grid = param_grid

    def _get_param_iterator(self):
        """Return ParameterGrid instance for the given param_grid"""
        return model_selection.ParameterGrid(self.param_grid)


# ------------------ #
# RandomizedSearchCV #
# ------------------ #

_randomized_oneliner = "Randomized search on hyper parameters."
_randomized_description = """\
In contrast to GridSearchCV, not all parameter values are tried out, but
rather a fixed number of parameter settings is sampled from the specified
distributions. The number of parameter settings that are tried is
given by n_iter.

If all parameters are presented as a list, sampling without replacement is
performed. If at least one parameter is given as a distribution, sampling
with replacement is used. It is highly recommended to use continuous
distributions for continuous parameters.\
"""
_randomized_parameters = """\
param_distributions : dict
    Dictionary with parameters names (string) as keys and distributions
    or lists of parameters to try. Distributions must provide a ``rvs``
    method for sampling (such as those from scipy.stats.distributions).
    If a list is given, it is sampled uniformly.

n_iter : int, default=10
    Number of parameter settings that are sampled. n_iter trades
    off runtime vs quality of the solution.

random_state : int or RandomState
    Pseudo random number generator state used for random uniform sampling
    from lists of possible values instead of scipy.stats distributions.\
"""
_randomized_example = """\
>>> import dask_ml.model_selection as dcv
>>> from scipy.stats import expon
>>> from sklearn import svm, datasets
>>> iris = datasets.load_iris()
>>> parameters = {'C': expon(scale=100), 'kernel': ['linear', 'rbf']}
>>> svc = svm.SVC()
>>> clf = dcv.RandomizedSearchCV(svc, parameters, n_iter=100)
>>> clf.fit(iris.data, iris.target)  # doctest: +NORMALIZE_WHITESPACE +ELLIPSIS
RandomizedSearchCV(cache_cv=..., cv=..., error_score=...,
        estimator=SVC(C=..., cache_size=..., class_weight=..., coef0=...,
                      decision_function_shape=..., degree=..., gamma=...,
                      kernel=..., max_iter=..., probability=...,
                      random_state=..., shrinking=..., tol=...,
                      verbose=...),
        iid=..., n_iter=..., n_jobs=..., param_distributions=...,
        random_state=..., refit=..., return_train_score=...,
        scheduler=..., scoring=...)
>>> sorted(clf.cv_results_.keys())  # doctest: +NORMALIZE_WHITESPACE +ELLIPSIS
['mean_fit_time', 'mean_score_time', 'mean_test_score',...
 'mean_train_score', 'param_C', 'param_kernel', 'params',...
 'rank_test_score', 'split0_test_score',...
 'split0_train_score', 'split1_test_score', 'split1_train_score',...
 'split2_test_score', 'split2_train_score',...
 'std_fit_time', 'std_score_time', 'std_test_score', 'std_train_score'...]\
"""


class RandomizedSearchCV(StaticDaskSearchMixin, DaskBaseSearchCV):
    __doc__ = _DOC_TEMPLATE.format(
        name="RandomizedSearchCV",
        oneliner=_randomized_oneliner,
        description=_randomized_description,
        parameters=_randomized_parameters,
        example=_randomized_example,
    )

    def __init__(
        self,
        estimator,
        param_distributions,
        n_iter=10,
        random_state=None,
        scoring=None,
        iid=True,
        refit=True,
        cv=None,
        error_score="raise",
        return_train_score=_RETURN_TRAIN_SCORE_DEFAULT,
        scheduler=None,
        n_jobs=-1,
        cache_cv=True,
    ):
        super(RandomizedSearchCV, self).__init__(
            estimator=estimator,
            scoring=scoring,
            iid=iid,
            refit=refit,
            cv=cv,
            error_score=error_score,
            return_train_score=return_train_score,
            scheduler=scheduler,
            n_jobs=n_jobs,
            cache_cv=cache_cv,
        )

        self.param_distributions = param_distributions
        self.n_iter = n_iter
        self.random_state = random_state

    def _get_param_iterator(self):
        """Return ParameterSampler instance for the given distributions"""
        return model_selection.ParameterSampler(
            self.param_distributions, self.n_iter, random_state=self.random_state
        )<|MERGE_RESOLUTION|>--- conflicted
+++ resolved
@@ -243,7 +243,6 @@
     keys = [weights] + scores if weights else scores
     return dsk, keys, n_splits, main_token
 
-<<<<<<< HEAD
     cv_results = "cv-results-" + main_token
     candidate_params_name = "cv-parameters-" + main_token
     dsk[candidate_params_name] = (decompress_params, fields, params)
@@ -273,8 +272,6 @@
         metrics,
     )
     keys = [cv_results]
-=======
->>>>>>> 7239ecc7
 
 def build_refit_graph(estimator, X, y, best_params, fit_params):
     X, y = to_indexable(X, y)
