--- conflicted
+++ resolved
@@ -29,16 +29,6 @@
     attrs = [x for x in dir(est) if x.endswith("_") and not x.startswith("_")]
     exclude = {"cv_results_", "model_history_", "history_", "refit_time_"}
 
-<<<<<<< HEAD
-    for attr in attrs:
-        if attr in exclude:
-            continue
-        try:
-            val = getattr(est, attr)
-        except (sklearn.exceptions.NotFittedError, AttributeError):
-            continue
-        base.append(val)
-=======
     with warnings.catch_warnings():
         warnings.simplefilter("ignore", FutureWarning)
         for attr in attrs:
@@ -49,7 +39,6 @@
             except (sklearn.exceptions.NotFittedError, AttributeError):
                 continue
             base.append(val)
->>>>>>> e6fd1b53
     return tuple(base)
 
 
