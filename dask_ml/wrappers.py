"""Meta-estimators for parallelizing estimators using the scikit-learn API."""
import logging

import dask.array as da
import dask.dataframe as dd
import dask.delayed
import numpy as np
import sklearn.base
import sklearn.metrics

from dask_ml.utils import _timer

from ._compat import check_is_fitted
from ._partial import fit
from ._utils import copy_learned_attributes
from .metrics import check_scoring, get_scorer

logger = logging.getLogger(__name__)


class ParallelPostFit(sklearn.base.BaseEstimator, sklearn.base.MetaEstimatorMixin):
    """Meta-estimator for parallel predict and transform.

    Parameters
    ----------
    estimator : Estimator
        The underlying estimator that is fit.

    scoring : string or callable, optional
        A single string (see :ref:`scoring_parameter`) or a callable
        (see :ref:`scoring`) to evaluate the predictions on the test set.

        For evaluating multiple metrics, either give a list of (unique)
        strings or a dict with names as keys and callables as values.

        NOTE that when using custom scorers, each scorer should return a
        single value. Metric functions returning a list/array of values
        can be wrapped into multiple scorers that return one value each.

        See :ref:`multimetric_grid_search` for an example.

        .. warning::

           If None, the estimator's default scorer (if available) is used.
           Most scikit-learn estimators will convert large Dask arrays to
           a single NumPy array, which may exhaust the memory of your worker.
           You probably want to always specify `scoring`.

    Notes
    -----

    .. warning::

       This class is not appropriate for parallel or distributed *training*
       on large datasets. For that, see :class:`Incremental`, which provides
       distributed (but sequential) training. If you're doing distributed
       hyperparameter optimization on larger-than-memory datasets, see
       :class:`dask_ml.model_selection.IncrementalSearch`.

    This estimator does not parallelize the training step. This simply calls
    the underlying estimators's ``fit`` method called and copies over the
    learned attributes to ``self`` afterwards.

    It is helpful for situations where your training dataset is relatively
    small (fits on a single machine) but you need to predict or transform
    a much larger dataset. ``predict``, ``predict_proba`` and ``transform``
    will be done in parallel (potentially distributed if you've connected
    to a ``dask.distributed.Client``).

    Note that many scikit-learn estimators already predict and transform in
    parallel. This meta-estimator may still be useful in those cases when your
    dataset is larger than memory, as the distributed scheduler will ensure the
    data isn't all read into memory at once.

    See Also
    --------
    Incremental
    dask_ml.model_selection.IncrementalSearch

    Examples
    --------
    >>> from sklearn.ensemble import GradientBoostingClassifier
    >>> import sklearn.datasets
    >>> import dask_ml.datasets

    Make a small 1,000 sample 2 training dataset and fit normally.

    >>> X, y = sklearn.datasets.make_classification(n_samples=1000,
    ...                                             random_state=0)
    >>> clf = ParallelPostFit(estimator=GradientBoostingClassifier(),
    ...                       scoring='accuracy')
    >>> clf.fit(X, y)
    ParallelPostFit(estimator=GradientBoostingClassifier(...))

    >>> clf.classes_
    array([0, 1])

    Transform and predict return dask outputs for dask inputs.

    >>> X_big, y_big = dask_ml.datasets.make_classification(n_samples=100000,
                                                            random_state=0)

    >>> clf.predict(X)
    dask.array<predict, shape=(10000,), dtype=int64, chunksize=(1000,)>

    Which can be computed in parallel.

    >>> clf.predict_proba(X).compute()
    array([[0.99141094, 0.00858906],
           [0.93178389, 0.06821611],
           [0.99129105, 0.00870895],
           ...,
           [0.97996652, 0.02003348],
           [0.98087444, 0.01912556],
           [0.99407016, 0.00592984]])
    """

    def __init__(self, estimator=None, scoring=None):
        self.estimator = estimator
        self.scoring = scoring

    def _check_array(self, X):
        """Validate an array for post-fit tasks.

        Parameters
        ----------
        X : Union[Array, DataFrame]

        Returns
        -------
        same type as 'X'

        Notes
        -----
        The following checks are applied.

        - Ensure that the array is blocked only along the samples.
        """
        if isinstance(X, da.Array):
            if X.ndim == 2 and X.numblocks[1] > 1:
                logger.debug("auto-rechunking 'X'")
                if not np.isnan(X.chunks[0]).any():
                    X = X.rechunk({0: "auto", 1: -1})
                else:
                    X = X.rechunk({1: -1})
        return X

    @property
    def _postfit_estimator(self):
        # The estimator instance to use for postfit tasks like score
        return self.estimator

    def fit(self, X, y=None, **kwargs):
        """Fit the underlying estimator.

        Parameters
        ----------
        X, y : array-like
        **kwargs
            Additional fit-kwargs for the underlying estimator.

        Returns
        -------
        self : object
        """
        logger.info("Starting fit")
        with _timer("fit", _logger=logger):
            result = self.estimator.fit(X, y, **kwargs)

        # Copy over learned attributes
        copy_learned_attributes(result, self)
        copy_learned_attributes(result, self.estimator)
        return self

    def partial_fit(self, X, y=None, **kwargs):
        logger.info("Starting partial_fit")
        with _timer("fit", _logger=logger):
            result = self.estimator.partial_fit(X, y, **kwargs)

        # Copy over learned attributes
        copy_learned_attributes(result, self)
        copy_learned_attributes(result, self.estimator)
        return self

    def transform(self, X):
        """Transform block or partition-wise for dask inputs.

        For dask inputs, a dask array or dataframe is returned. For other
        inputs (NumPy array, pandas dataframe, scipy sparse matrix), the
        regular return value is returned.

        If the underlying estimator does not have a ``transform`` method, then
        an ``AttributeError`` is raised.

        Parameters
        ----------
        X : array-like

        Returns
        -------
        transformed : array-like
        """
        self._check_method("transform")
        X = self._check_array(X)

        if isinstance(X, da.Array):
            return X.map_blocks(_transform, estimator=self._postfit_estimator)
        elif isinstance(X, dd._Frame):
            return X.map_partitions(_transform, estimator=self._postfit_estimator)
        else:
            return _transform(X, estimator=self._postfit_estimator)

    def score(self, X, y, compute=True):
        """Returns the score on the given data.

        Parameters
        ----------
        X : array-like, shape = [n_samples, n_features]
            Input data, where n_samples is the number of samples and
            n_features is the number of features.

        y : array-like, shape = [n_samples] or [n_samples, n_output], optional
            Target relative to X for classification or regression;
            None for unsupervised learning.

        Returns
        -------
        score : float
                return self.estimator.score(X, y)
        """
        scoring = self.scoring
        X = self._check_array(X)
        y = self._check_array(y)

        if not scoring:
            if type(self._postfit_estimator).score == sklearn.base.RegressorMixin.score:
                scoring = "r2"
            elif (
                type(self._postfit_estimator).score
                == sklearn.base.ClassifierMixin.score
            ):
                scoring = "accuracy"
        else:
            scoring = self.scoring

        if scoring:
            if not dask.is_dask_collection(X) and not dask.is_dask_collection(y):
                scorer = sklearn.metrics.get_scorer(scoring)
            else:
                scorer = get_scorer(scoring, compute=compute)
            return scorer(self, X, y)
        else:
            return self._postfit_estimator.score(X, y)

    def predict(self, X):
        """Predict for X.

        For dask inputs, a dask array or dataframe is returned. For other
        inputs (NumPy array, pandas dataframe, scipy sparse matrix), the
        regular return value is returned.

        Parameters
        ----------
        X : array-like

        Returns
        -------
        y : array-like
        """
        self._check_method("predict")
        X = self._check_array(X)

        if isinstance(X, da.Array):
            result = X.map_blocks(
                _predict, dtype="int", estimator=self._postfit_estimator, drop_axis=1
            )
            return result

        elif isinstance(X, dd._Frame):
            return X.map_partitions(
                _predict, estimator=self._postfit_estimator, meta=np.array([1])
            )

        else:
            return _predict(X, estimator=self._postfit_estimator)

    def predict_proba(self, X):
        """Probability estimates.

        For dask inputs, a dask array or dataframe is returned. For other
        inputs (NumPy array, pandas dataframe, scipy sparse matrix), the
        regular return value is returned.

        If the underlying estimator does not have a ``predict_proba``
        method, then an ``AttributeError`` is raised.

        Parameters
        ----------
        X : array or dataframe

        Returns
        -------
        y : array-like
        """
        X = self._check_array(X)

        self._check_method("predict_proba")

        if isinstance(X, da.Array):
            # XXX: multiclass
            return X.map_blocks(
                _predict_proba,
                estimator=self._postfit_estimator,
                dtype="float",
                chunks=(X.chunks[0], len(self._postfit_estimator.classes_)),
            )
        elif isinstance(X, dd._Frame):
            return X.map_partitions(_predict_proba, estimator=self._postfit_estimator)
        else:
            return _predict_proba(X, estimator=self._postfit_estimator)

    def predict_log_proba(self, X):
        """Log of proability estimates.

        For dask inputs, a dask array or dataframe is returned. For other
        inputs (NumPy array, pandas dataframe, scipy sparse matrix), the
        regular return value is returned.

        If the underlying estimator does not have a ``predict_proba``
        method, then an ``AttributeError`` is raised.

        Parameters
        ----------
        X : array or dataframe

        Returns
        -------
        y : array-like
        """
        self._check_method("predict_log_proba")
        return da.log(self.predict_proba(X))

    def _check_method(self, method):
        """Check if self.estimator has 'method'.

        Raises
        ------
        AttributeError
        """
        estimator = self._postfit_estimator
        if not hasattr(estimator, method):
            msg = "The wrapped estimator '{}' does not have a '{}' method.".format(
                estimator, method
            )
            raise AttributeError(msg)
        return getattr(estimator, method)


class Incremental(ParallelPostFit):
    """Metaestimator for feeding Dask Arrays to an estimator blockwise.

    This wrapper provides a bridge between Dask objects and estimators
    implementing the ``partial_fit`` API. These *incremental learners* can
    train on batches of data. This fits well with Dask's blocked data
    structures.

    .. note::

       This meta-estimator is not appropriate for hyperparameter optimization
       on larger-than-memory datasets. For that, see
<<<<<<< HEAD
       :class:`~dask_ml.model_selection.IncrementalSearchCV` or
       :class:`~dask_ml.model_selection.HyperbandSearchCV`.
=======
       :class:dask_ml.model_selection.IncrementalSearchCV`.
>>>>>>> ab6f9cc9

    See the `list of incremental learners`_ in the scikit-learn documentation
    for a list of estimators that implement the ``partial_fit`` API. Note that
    `Incremental` is not limited to just these classes, it will work on any
    estimator implementing ``partial_fit``, including those defined outside of
    scikit-learn itself.

    Calling :meth:`Incremental.fit` with a Dask Array will pass each block of
    the Dask array or arrays to ``estimator.partial_fit`` *sequentially*.

    Like :class:`ParallelPostFit`, the methods available after fitting (e.g.
    :meth:`Incremental.predict`, etc.) are all parallel and delayed.

    The ``estimator_`` attribute is a clone of `estimator` that was actually
    used during the call to ``fit``. All attributes learned during training
    are available on ``Incremental`` directly.

    .. _list of incremental learners: https://scikit-learn.org/stable/modules/computing.html#incremental-learning  # noqa

    Parameters
    ----------
    estimator : Estimator
        Any object supporting the scikit-learn ``parital_fit`` API.

    scoring : string or callable, optional
        A single string (see :ref:`scoring_parameter`) or a callable
        (see :ref:`scoring`) to evaluate the predictions on the test set.

        For evaluating multiple metrics, either give a list of (unique)
        strings or a dict with names as keys and callables as values.

        NOTE that when using custom scorers, each scorer should return a
        single value. Metric functions returning a list/array of values
        can be wrapped into multiple scorers that return one value each.

        See :ref:`multimetric_grid_search` for an example.

        .. warning::

           If None, the estimator's default scorer (if available) is used.
           Most scikit-learn estimators will convert large Dask arrays to
           a single NumPy array, which may exhaust the memory of your worker.
           You probably want to always specify `scoring`.

    random_state : int or numpy.random.RandomState, optional
        Random object that determines how to shuffle blocks.

    shuffle_blocks : bool, default True
        Determines whether to call ``partial_fit`` on a randomly selected chunk
        of the Dask arrays (default), or to fit in sequential order. This does
        not control shuffle between blocks or shuffling each block.

    Attributes
    ----------
    estimator_ : Estimator
        A clone of `estimator` that was actually fit during the ``.fit`` call.

    See Also
    --------
    ParallelPostFit
    dask_ml.model_selection.IncrementalSearchCV

    Examples
    --------
    >>> from dask_ml.wrappers import Incremental
    >>> from dask_ml.datasets import make_classification
    >>> import sklearn.linear_model
    >>> X, y = make_classification(chunks=25)
    >>> est = sklearn.linear_model.SGDClassifier()
    >>> clf = Incremental(est, scoring='accuracy')
    >>> clf.fit(X, y, classes=[0, 1])

    When used inside a grid search, prefix the underlying estimator's
    parameter names with ``estimator__``.

    >>> from sklearn.model_selection import GridSearchCV
    >>> param_grid = {"estimator__alpha": [0.1, 1.0, 10.0]}
    >>> gs = GridSearchCV(clf, param_grid)
    >>> gs.fit(X, y, classes=[0, 1])
    """

    def __init__(
        self,
        estimator=None,
        scoring=None,
        shuffle_blocks=True,
        random_state=None,
        assume_equal_chunks=True,
    ):
        self.shuffle_blocks = shuffle_blocks
        self.random_state = random_state
        self.assume_equal_chunks = assume_equal_chunks
        super(Incremental, self).__init__(estimator=estimator, scoring=scoring)

    @property
    def _postfit_estimator(self):
        check_is_fitted(self, "estimator_")
        return self.estimator_

    def _fit_for_estimator(self, estimator, X, y, **fit_kwargs):
        check_scoring(estimator, self.scoring)
        if not dask.is_dask_collection(X) and not dask.is_dask_collection(y):
            result = estimator.partial_fit(X=X, y=y, **fit_kwargs)
        else:
            result = fit(
                estimator,
                X,
                y,
                random_state=self.random_state,
                shuffle_blocks=self.shuffle_blocks,
                assume_equal_chunks=self.assume_equal_chunks,
                **fit_kwargs
            )

        copy_learned_attributes(result, self)
        self.estimator_ = result
        return self

    def fit(self, X, y=None, **fit_kwargs):
        estimator = sklearn.base.clone(self.estimator)
        self._fit_for_estimator(estimator, X, y, **fit_kwargs)
        return self

    def partial_fit(self, X, y=None, **fit_kwargs):
        """Fit the underlying estimator.

        If this estimator has not been previously fit, this is identical to
        :meth:`Incremental.fit`. If it has been previously fit,
        ``self.estimator_`` is used as the starting point.

        Parameters
        ----------
        X, y : array-like
        **kwargs
            Additional fit-kwargs for the underlying estimator.

        Returns
        -------
        self : object
        """
        estimator = getattr(self, "estimator_", None)
        if estimator is None:
            estimator = sklearn.base.clone(self.estimator)
        return self._fit_for_estimator(estimator, X, y, **fit_kwargs)


def _first_block(dask_object):
    """Extract the first block / partition from a dask object
    """
    if isinstance(dask_object, da.Array):
        if dask_object.ndim > 1 and dask_object.numblocks[-1] != 1:
            raise NotImplementedError(
                "IID estimators require that the array "
                "blocked only along the first axis. "
                "Rechunk your array before fitting."
            )
        shape = (dask_object.chunks[0][0],)
        if dask_object.ndim > 1:
            shape = shape + (dask_object.chunks[1][0],)

        return da.from_delayed(
            dask_object.to_delayed().flatten()[0], shape, dask_object.dtype
        )

    if isinstance(dask_object, dd._Frame):
        return dask_object.get_partition(0)

    else:
        return dask_object


def _predict(part, estimator):
    return estimator.predict(part)


def _predict_proba(part, estimator):
    return estimator.predict_proba(part)


def _transform(part, estimator):
    return estimator.transform(part)<|MERGE_RESOLUTION|>--- conflicted
+++ resolved
@@ -368,12 +368,8 @@
 
        This meta-estimator is not appropriate for hyperparameter optimization
        on larger-than-memory datasets. For that, see
-<<<<<<< HEAD
        :class:`~dask_ml.model_selection.IncrementalSearchCV` or
        :class:`~dask_ml.model_selection.HyperbandSearchCV`.
-=======
-       :class:dask_ml.model_selection.IncrementalSearchCV`.
->>>>>>> ab6f9cc9
 
     See the `list of incremental learners`_ in the scikit-learn documentation
     for a list of estimators that implement the ``partial_fit`` API. Note that
