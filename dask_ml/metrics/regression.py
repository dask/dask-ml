<<<<<<< HEAD
import six

import packaging.version
=======
>>>>>>> af8b621f
import dask.array as da
import six
from dask.array.random import doc_wraps

import sklearn.metrics

from .._compat import DASK_VERSION


def _check_sample_weight(sample_weight):
    if sample_weight is not None:
        no_average = DASK_VERSION <= packaging.version.parse("0.18.0")
        if no_average:
            raise NotImplementedError(
                "'sample_weight' is only supported for " "dask versions > 0.18.0."
            )


def _check_reg_targets(y_true, y_pred, multioutput):
<<<<<<< HEAD
    allowed_multioutput_str = ("raw_values", "uniform_average", "variance_weighted")
    if isinstance(multioutput, six.string_types):
        if multioutput not in allowed_multioutput_str:
            raise ValueError(
                "Allowed 'multioutput' string values are {}. "
                "You provided multioutput={!r}"
                "".format(allowed_multioutput_str, multioutput)
            )
=======
    if multioutput != "uniform_average":
        raise NotImplementedError("'multioutput' must be 'uniform_average'")

>>>>>>> af8b621f
    if y_true.ndim == 1:
        y_true = y_true.reshape((-1, 1))
    if y_pred.ndim == 1:
        y_pred = y_pred.reshape((-1, 1))

    # TODO: y_type, multioutput
    return None, y_true, y_pred, multioutput


@doc_wraps(sklearn.metrics.mean_squared_error)
def mean_squared_error(
    y_true, y_pred, sample_weight=None, multioutput="uniform_average", compute=True
):
    _check_sample_weight(sample_weight)
    _, y_true, y_pred, multioutput = _check_reg_targets(y_true, y_pred, multioutput)
    output_errors = da.average((y_pred - y_true) ** 2, axis=0, weights=sample_weight)

    if isinstance(multioutput, six.string_types):
        if multioutput == "raw_values":
<<<<<<< HEAD
            return output_errors.compute() if compute else output_errors
        elif multioutput == "uniform_average":
            # pass None as weights to da.average: uniform mean
=======
            return output_errors
        elif multioutput == "uniform_average":
            # pass None as weights to np.average: uniform mean
>>>>>>> af8b621f
            multioutput = None
    result = da.average(output_errors, weights=multioutput)

    if compute:
        result = result.compute()
    return result


@doc_wraps(sklearn.metrics.mean_squared_error)
def mean_absolute_error(
    y_true, y_pred, sample_weight=None, multioutput="uniform_average", compute=True
):
    _check_sample_weight(sample_weight)
    _, y_true, y_pred, multioutput = _check_reg_targets(y_true, y_pred, multioutput)
    output_errors = da.average(abs(y_pred - y_true), axis=0, weights=sample_weight)

    if isinstance(multioutput, six.string_types):
        if multioutput == "raw_values":
<<<<<<< HEAD
            return output_errors.compute() if compute else output_errors
        elif multioutput == "uniform_average":
            # pass None as weights to da.average: uniform mean
=======
            return output_errors
        elif multioutput == "uniform_average":
            # pass None as weights to np.average: uniform mean
>>>>>>> af8b621f
            multioutput = None
    result = da.average(output_errors, weights=multioutput)
    if compute:
        result = result.compute()
    return result


@doc_wraps(sklearn.metrics.r2_score)
def r2_score(
    y_true, y_pred, sample_weight=None, multioutput="uniform_average", compute=True
):
    _check_sample_weight(sample_weight)
    _, y_true, y_pred, multioutput = _check_reg_targets(y_true, y_pred, multioutput)
<<<<<<< HEAD
    if sample_weight is not None:
        weight = sample_weight
        if weight.ndim == 1:
            weight = weight.reshape((-1, 1))
    else:
        weight = 1.0

    numerator = (weight * (y_true - y_pred) ** 2).sum(axis=0, dtype="f8")
    denominator = (
        weight * (y_true - da.average(y_true, axis=0, weights=sample_weight)) ** 2
    ).sum(axis=0, dtype="f8")
=======
    weight = 1.0

    numerator = (weight * (y_true - y_pred) ** 2).sum(axis=0, dtype="f8")
    denominator = (weight * (y_true - y_true.mean(axis=0)) ** 2).sum(axis=0, dtype="f8")
>>>>>>> af8b621f

    nonzero_denominator = denominator != 0
    nonzero_numerator = numerator != 0
    valid_score = nonzero_denominator & nonzero_numerator
    output_scores = da.ones([y_true.shape[1]], chunks=y_true.chunks[1])
    output_scores[valid_score] = 1 - (numerator[valid_score] / denominator[valid_score])
    output_scores[nonzero_numerator & ~nonzero_denominator] = 0.

    if isinstance(multioutput, six.string_types):
        if multioutput == "raw_values":
            # return scores individually
            return output_scores.compute() if compute else output_scores
        elif multioutput == "uniform_average":
            # passing None as weights results is uniform mean
            avg_weights = None
        elif multioutput == "variance_weighted":
            avg_weights = denominator
    else:
        avg_weights = multioutput

    result = da.average(output_scores, weights=avg_weights)
    if compute:
        result = result.compute()
    return result<|MERGE_RESOLUTION|>--- conflicted
+++ resolved
@@ -1,10 +1,5 @@
-<<<<<<< HEAD
-import six
-
+import dask.array as da
 import packaging.version
-=======
->>>>>>> af8b621f
-import dask.array as da
 import six
 from dask.array.random import doc_wraps
 
@@ -23,7 +18,6 @@
 
 
 def _check_reg_targets(y_true, y_pred, multioutput):
-<<<<<<< HEAD
     allowed_multioutput_str = ("raw_values", "uniform_average", "variance_weighted")
     if isinstance(multioutput, six.string_types):
         if multioutput not in allowed_multioutput_str:
@@ -32,11 +26,7 @@
                 "You provided multioutput={!r}"
                 "".format(allowed_multioutput_str, multioutput)
             )
-=======
-    if multioutput != "uniform_average":
-        raise NotImplementedError("'multioutput' must be 'uniform_average'")
 
->>>>>>> af8b621f
     if y_true.ndim == 1:
         y_true = y_true.reshape((-1, 1))
     if y_pred.ndim == 1:
@@ -56,15 +46,9 @@
 
     if isinstance(multioutput, six.string_types):
         if multioutput == "raw_values":
-<<<<<<< HEAD
             return output_errors.compute() if compute else output_errors
         elif multioutput == "uniform_average":
             # pass None as weights to da.average: uniform mean
-=======
-            return output_errors
-        elif multioutput == "uniform_average":
-            # pass None as weights to np.average: uniform mean
->>>>>>> af8b621f
             multioutput = None
     result = da.average(output_errors, weights=multioutput)
 
@@ -83,15 +67,9 @@
 
     if isinstance(multioutput, six.string_types):
         if multioutput == "raw_values":
-<<<<<<< HEAD
             return output_errors.compute() if compute else output_errors
         elif multioutput == "uniform_average":
             # pass None as weights to da.average: uniform mean
-=======
-            return output_errors
-        elif multioutput == "uniform_average":
-            # pass None as weights to np.average: uniform mean
->>>>>>> af8b621f
             multioutput = None
     result = da.average(output_errors, weights=multioutput)
     if compute:
@@ -105,7 +83,7 @@
 ):
     _check_sample_weight(sample_weight)
     _, y_true, y_pred, multioutput = _check_reg_targets(y_true, y_pred, multioutput)
-<<<<<<< HEAD
+
     if sample_weight is not None:
         weight = sample_weight
         if weight.ndim == 1:
@@ -117,12 +95,6 @@
     denominator = (
         weight * (y_true - da.average(y_true, axis=0, weights=sample_weight)) ** 2
     ).sum(axis=0, dtype="f8")
-=======
-    weight = 1.0
-
-    numerator = (weight * (y_true - y_pred) ** 2).sum(axis=0, dtype="f8")
-    denominator = (weight * (y_true - y_true.mean(axis=0)) ** 2).sum(axis=0, dtype="f8")
->>>>>>> af8b621f
 
     nonzero_denominator = denominator != 0
     nonzero_numerator = numerator != 0
