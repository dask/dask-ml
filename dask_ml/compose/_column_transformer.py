import warnings

import dask.array as da
import dask.dataframe as dd
import numpy as np
import pandas as pd
import sklearn.compose
from sklearn.compose._column_transformer import _get_transformer_list


class ColumnTransformer(sklearn.compose.ColumnTransformer):
    """Applies transformers to columns of an array or pandas DataFrame.

    EXPERIMENTAL: some behaviors may change between releases without
    deprecation.

    This estimator allows different columns or column subsets of the input
    to be transformed separately and the results combined into a single
    feature space.
    This is useful for heterogeneous or columnar data, to combine several
    feature extraction mechanisms or transformations into a single transformer.

    Read more in the :ref:`User Guide <column_transformer>`.

    .. versionadded:: 0.9.0

    .. note::

       This requires scikit-learn 0.20.0 or newer.

    Parameters
    ----------
    transformers : list of tuples
        List of (name, transformer, column(s)) tuples specifying the
        transformer objects to be applied to subsets of the data.

        name : string
            Like in Pipeline and FeatureUnion, this allows the transformer and
            its parameters to be set using ``set_params`` and searched in grid
            search.
        transformer : estimator or {'passthrough', 'drop'}
            Estimator must support `fit` and `transform`. Special-cased
            strings 'drop' and 'passthrough' are accepted as well, to
            indicate to drop the columns or to pass them through untransformed,
            respectively.
        column(s) : string or int, array-like of string or int, slice, \
boolean mask array or callable
            Indexes the data on its second axis. Integers are interpreted as
            positional columns, while strings can reference DataFrame columns
            by name.  A scalar string or int should be used where
            ``transformer`` expects X to be a 1d array-like (vector),
            otherwise a 2d array will be passed to the transformer.
            A callable is passed the input data `X` and can return any of the
            above.

    remainder : {'drop', 'passthrough'} or estimator, default 'drop'
        By default, only the specified columns in `transformers` are
        transformed and combined in the output, and the non-specified
        columns are dropped. (default of ``'drop'``).
        By specifying ``remainder='passthrough'``, all remaining columns that
        were not specified in `transformers` will be automatically passed
        through. This subset of columns is concatenated with the output of
        the transformers.
        By setting ``remainder`` to be an estimator, the remaining
        non-specified columns will use the ``remainder`` estimator. The
        estimator must support `fit` and `transform`.

    sparse_threshold : float, default = 0.3
        If the transformed output consists of a mix of sparse and dense data,
        it will be stacked as a sparse matrix if the density is lower than this
        value. Use ``sparse_threshold=0`` to always return dense.
        When the transformed output consists of all sparse or all dense data,
        the stacked result will be sparse or dense, respectively, and this
        keyword will be ignored.

    n_jobs : int or None, optional (default=None)
        Number of jobs to run in parallel.
        ``None`` means 1 unless in a :obj:`joblib.parallel_backend` context.
        ``-1`` means using all processors. See :term:`Glossary <n_jobs>`
        for more details.

    transformer_weights : dict, optional
        Multiplicative weights for features per transformer. The output of the
        transformer is multiplied by these weights. Keys are transformer names,
        values the weights.

    preserve_dataframe : bool, (default=True)
        Whether to preserve preserve pandas DataFrames when concatenating
        the results.

        .. warning::

           The default behavior of keeping DataFrames differs from
           scikit-learn's current behavior. Set ``preserve_dataframe=False``
           if you need to ensure that the output matches scikit-learn's
           ColumnTransformer.

    Attributes
    ----------
    transformers_ : list
        The collection of fitted transformers as tuples of
        (name, fitted_transformer, column). `fitted_transformer` can be an
        estimator, 'drop', or 'passthrough'. If there are remaining columns,
        the final element is a tuple of the form:
        ('remainder', transformer, remaining_columns) corresponding to the
        ``remainder`` parameter. If there are remaining columns, then
        ``len(transformers_)==len(transformers)+1``, otherwise
        ``len(transformers_)==len(transformers)``.

    named_transformers_ : Bunch object, a dictionary with attribute access
        Read-only attribute to access any transformer by given name.
        Keys are transformer names and values are the fitted transformer
        objects.

    sparse_output_ : boolean
        Boolean flag indicating wether the output of ``transform`` is a
        sparse matrix or a dense numpy array, which depends on the output
        of the individual transformers and the `sparse_threshold` keyword.

    Notes
    -----
    The order of the columns in the transformed feature matrix follows the
    order of how the columns are specified in the `transformers` list.
    Columns of the original feature matrix that are not specified are
    dropped from the resulting transformed feature matrix, unless specified
    in the `passthrough` keyword. Those columns specified with `passthrough`
    are added at the right to the output of the transformers.

    See also
    --------
    dask_ml.compose.make_column_transformer : convenience function for
        combining the outputs of multiple transformer objects applied to
        column subsets of the original feature space.

    Examples
    --------
    >>> from dask_ml.compose import ColumnTransformer
    >>> from sklearn.preprocessing import Normalizer
    >>> ct = ColumnTransformer(
    ...     [("norm1", Normalizer(norm='l1'), [0, 1]),
    ...      ("norm2", Normalizer(norm='l1'), slice(2, 4))])
    >>> X = np.array([[0., 1., 2., 2.],
    ...               [1., 1., 0., 1.]])
    >>> # Normalizer scales each row of X to unit norm. A separate scaling
    >>> # is applied for the two first and two last elements of each
    >>> # row independently.
    >>> ct.fit_transform(X)    # doctest: +NORMALIZE_WHITESPACE
    array([[0. , 1. , 0.5, 0.5],
           [0.5, 0.5, 0. , 1. ]])

    """

    def __init__(
        self,
        transformers,
        remainder="drop",
        sparse_threshold=0.3,
        n_jobs=1,
        transformer_weights=None,
        preserve_dataframe=True,
    ):
        self.preserve_dataframe = preserve_dataframe
        super(ColumnTransformer, self).__init__(
            transformers=transformers,
            remainder=remainder,
            sparse_threshold=sparse_threshold,
            n_jobs=n_jobs,
            transformer_weights=transformer_weights,
        )

    def _hstack(self, Xs):
        """
        Stacks X horizontally.

        Supports input types (X): list of
            numpy arrays, sparse arrays and DataFrames
        """
        types = set(type(X) for X in Xs)

        if da.Array in types:
            Xs2 = [x.to_dask_array() if hasattr(x, "to_dask_array") else x for x in Xs]
            return da.concatenate(Xs2, allow_unknown_chunksizes=True, axis=1)
        elif dd.Series in types or dd.DataFrame in types:
<<<<<<< HEAD
            return dd.concat(Xs, axis="columns")
=======
            with warnings.catch_warnings():
                warnings.filterwarnings("ignore", "Concatenating", UserWarning)
                return dd.concat(Xs, axis="columns")
        elif da.Array in types:
            return da.hstack(Xs)
>>>>>>> 80785a91
        elif self.preserve_dataframe and (pd.Series in types or pd.DataFrame in types):
            return pd.concat(Xs, axis="columns")
        else:
            return np.hstack(Xs)


def make_column_transformer(*transformers, **kwargs):
    # This is identical to scikit-learn's. We're just using our
    # ColumnTransformer instead.
    n_jobs = kwargs.pop("n_jobs", 1)
    remainder = kwargs.pop("remainder", "drop")
    preserve_dataframe = kwargs.pop("preserve_dataframe", True)
    if kwargs:
        raise TypeError(
            'Unknown keyword arguments: "{}"'.format(list(kwargs.keys())[0])
        )
    transformer_list = _get_transformer_list(transformers)
    return ColumnTransformer(
        transformer_list,
        n_jobs=n_jobs,
        remainder=remainder,
        preserve_dataframe=preserve_dataframe,
    )


make_column_transformer.__doc__ = getattr(
    sklearn.compose.make_column_transformer, "__doc__"
)<|MERGE_RESOLUTION|>--- conflicted
+++ resolved
@@ -181,15 +181,11 @@
             Xs2 = [x.to_dask_array() if hasattr(x, "to_dask_array") else x for x in Xs]
             return da.concatenate(Xs2, allow_unknown_chunksizes=True, axis=1)
         elif dd.Series in types or dd.DataFrame in types:
-<<<<<<< HEAD
-            return dd.concat(Xs, axis="columns")
-=======
             with warnings.catch_warnings():
                 warnings.filterwarnings("ignore", "Concatenating", UserWarning)
                 return dd.concat(Xs, axis="columns")
         elif da.Array in types:
             return da.hstack(Xs)
->>>>>>> 80785a91
         elif self.preserve_dataframe and (pd.Series in types or pd.DataFrame in types):
             return pd.concat(Xs, axis="columns")
         else:
