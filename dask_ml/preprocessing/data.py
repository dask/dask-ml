--- conflicted
+++ resolved
@@ -212,25 +212,6 @@
         return X_col
 
 
-<<<<<<< HEAD
-class RobustScaler(skdata.RobustScaler):
-
-    def _check_array(self, X, copy):
-        return X
-
-    def fit(self, X, y=None):
-        q_min, q_max = self.quantile_range
-        if not 0 <= q_min <= q_max <= 100:
-            raise ValueError("Invalid quantile range: %s" %
-                             str(self.quantile_range))
-
-        quantiles = [da.percentile(col, [q_min, 50., q_max]) for col in X.T]
-        quantiles = da.vstack(quantiles).compute()
-        self.center_ = quantiles[:, 1]
-        self.scale_ = quantiles[:, 2] - quantiles[:, 0]
-        self.scale_ = skdata._handle_zeros_in_scale(self.scale_, copy=False)
-        return self
-=======
 class Categorizer(BaseEstimator, TransformerMixin):
     """Transform columns of a DataFrame to categorical dtype.
 
@@ -627,4 +608,22 @@
         else:
             df = pd.concat([non_cat] + cats, axis=1)[self.columns_]
         return df
->>>>>>> 0aca19c5
+
+
+class RobustScaler(skdata.RobustScaler):
+
+    def _check_array(self, X, copy):
+        return X
+
+    def fit(self, X, y=None):
+        q_min, q_max = self.quantile_range
+        if not 0 <= q_min <= q_max <= 100:
+            raise ValueError("Invalid quantile range: %s" %
+                             str(self.quantile_range))
+
+        quantiles = [da.percentile(col, [q_min, 50., q_max]) for col in X.T]
+        quantiles = da.vstack(quantiles).compute()
+        self.center_ = quantiles[:, 1]
+        self.scale_ = quantiles[:, 2] - quantiles[:, 0]
+        self.scale_ = skdata._handle_zeros_in_scale(self.scale_, copy=False)
+        return self