--- conflicted
+++ resolved
@@ -136,16 +136,10 @@
         y = self._check_array(y)
 
         if isinstance(y, da.Array):
-<<<<<<< HEAD
-            return da.map_blocks(
-                np.searchsorted, self.classes_, y, dtype=self.classes_.dtype
-            )
+            return da.map_blocks(np.searchsorted, self.classes_, y, dtype=np.intp)
         elif isinstance(y, (pd.Series, dd.Series)):
             assert y.dtype.categories.equals(self.dtype_.categories)
             return y.cat.codes.values
-=======
-            return da.map_blocks(np.searchsorted, self.classes_, y, dtype=np.intp)
->>>>>>> f7e30587
         else:
             return np.searchsorted(self.classes_, y)
 
