from __future__ import division

from operator import getitem

import dask.array as da
import dask.dataframe as dd
import numpy as np
import pandas as pd
<<<<<<< HEAD
import scipy.sparse
=======
>>>>>>> a9c40bf2
from sklearn.preprocessing import label as sklabel
from sklearn.utils.validation import check_is_fitted


class LabelEncoder(sklabel.LabelEncoder):
    """Encode labels with value between 0 and n_classes-1.

    .. note::

       This differs from the scikit-learn version for Categorical data.
       When passed a categorical `y`, this implementation will use the
       categorical information for the label encoding and transformation.
       You will receive different answers when

       1. Your categories are not monotonically increasing
       2. You have unobserved categories

       Specify ``use_categorical=False`` to recover the scikit-learn behavior.

    Parameters
    ----------
    use_categorical : bool, default True
        Whether to use the categorical dtype information when `y` is a
        dask or pandas Series with a categorical dtype.

    Attributes
    ----------
    classes_ : array of shape (n_class,)
        Holds the label for each class.
    dtype_ : Optional CategoricalDtype
        For Categorical `y`, the dtype is stored here.

    Examples
    --------
    `LabelEncoder` can be used to normalize labels.

    >>> from dask_ml import preprocessing
    >>> le = preprocessing.LabelEncoder()
    >>> le.fit([1, 2, 2, 6])
    LabelEncoder()
    >>> le.classes_
    array([1, 2, 6])
    >>> le.transform([1, 1, 2, 6]) #doctest: +ELLIPSIS
    array([0, 0, 1, 2]...)
    >>> le.inverse_transform([0, 0, 1, 2])
    array([1, 1, 2, 6])

    It can also be used to transform non-numerical labels (as long as they are
    hashable and comparable) to numerical labels.

    >>> le = preprocessing.LabelEncoder()
    >>> le.fit(["paris", "paris", "tokyo", "amsterdam"])
    LabelEncoder()
    >>> list(le.classes_)
    ['amsterdam', 'paris', 'tokyo']
    >>> le.transform(["tokyo", "tokyo", "paris"]) #doctest: +ELLIPSIS
    array([2, 2, 1]...)
    >>> list(le.inverse_transform([2, 2, 1]))
    ['tokyo', 'tokyo', 'paris']

    When using Dask, we strongly recommend using a Categorical dask Series if
    possible. This avoids a (potentially expensive) scan of the values and
    enables a faster `transform` algorithm.

    >>> import dask.dataframe as dd
    >>> import pandas as pd
    >>> data = dd.from_pandas(pd.Series(['a', 'a', 'b'], dtype='category'),
    ...                       npartitions=2)
    >>> le.fit_transform(data)
    dask.array<values, shape=(nan,), dtype=int8, chunksize=(nan,)>
    >>> le.fit_transform(data).compute()
    array([0, 0, 1], dtype=int8)
    """

    def __init__(self, use_categorical=True):
        self.use_categorical = use_categorical
        super(LabelEncoder, self).__init__()

    def _check_array(self, y):
        if isinstance(y, (dd.Series, pd.DataFrame)):
            y = y.squeeze()

            if y.ndim > 1:
                raise ValueError("Expected a 1-D array or Series.")

        if not self.use_categorical:
            if isinstance(y, dd.Series):
                y = da.asarray(y)
            elif isinstance(y, pd.Series):
                y = np.asarray(y)

        if isinstance(y, dd.Series):
            if pd.api.types.is_categorical_dtype(y):
                # TODO(dask-3784): just call y.cat.as_known()
                # https://github.com/dask/dask/issues/3784
                if not y.cat.known:
                    y = y.cat.as_known()
            else:
                y = da.asarray(y)
        return y

    def fit(self, y):
        y = self._check_array(y)

        if isinstance(y, da.Array):
            classes_ = _encode_dask_array(y)
            self.classes_ = classes_.compute()
            self.dtype_ = None
        elif _is_categorical(y):
            self.classes_ = _encode_categorical(y)
            self.dtype_ = y.dtype
        else:
            self.dtype_ = None
            return super(LabelEncoder, self).fit(y)

        return self

    def fit_transform(self, y):
        y = self._check_array(y)

        if isinstance(y, da.Array):
            self.classes_, y = _encode_dask_array(y, encode=True)
            self.dtype_ = None
        elif _is_categorical(y):
            self.classes_, y = _encode_categorical(y, encode=True)
            self.dtype_ = y.dtype
        else:
            return super(LabelEncoder, self).fit_transform(y)

        return y

    def transform(self, y):
        check_is_fitted(self, "classes_")
        y = self._check_array(y)

        if isinstance(y, da.Array):
            return _encode_dask_array(y, self.classes_, encode=True)[1]
        elif isinstance(y, (pd.Series, dd.Series)):
            assert y.dtype.categories.equals(self.dtype_.categories)
            return y.cat.codes.values
        else:
            return np.searchsorted(self.classes_, y)

    def inverse_transform(self, y):
        check_is_fitted(self, "classes_")
        y = self._check_array(y)

        if isinstance(y, da.Array):
            if getattr(self, "dtype_", None):
                # -> Series[category]
                result = (
                    dd.from_dask_array(y)
                    .astype("category")
                    .cat.set_categories(np.arange(len(self.classes_)))
                    .cat.rename_categories(self.dtype_.categories)
                )
                if self.dtype_.ordered:
                    result = result.cat.as_ordered()
                return result
            else:
                return da.map_blocks(
                    getitem,
                    self.classes_,
                    y,
                    dtype=self.classes_.dtype,
                    chunks=y.chunks,
                )
        else:
            y = np.asarray(y)
            if getattr(self, "dtype_", None):
                return pd.Series(
                    pd.Categorical.from_codes(
                        y,
                        categories=self.dtype_.categories,
                        ordered=self.dtype_.ordered,
                    )
                )
            else:
                return self.classes_[y]


def _encode_categorical(values, uniques=None, encode=False):
    # type: (Union[dd.Series['category'], pd.Series['category']], bool) -> Any
    new_uniques = np.asarray(values.cat.categories)

    if uniques is not None:
        diff = list(np.setdiff1d(uniques, new_uniques, assume_unique=True))
        if diff:
            raise ValueError("y comtains previously unseen labels: {}".format(diff))

    uniques = new_uniques

    if encode:
        return uniques, values.cat.codes
    else:
        return uniques


def _check_and_search_block(arr, uniques, onehot_dtype=None, block_info=None):
    diff = list(np.setdiff1d(arr, uniques, assume_unique=True))

    if diff:
        msg = (
            "Block contains previously unseen values {}.\nBlock info:\n\n"
            "{}".format(diff, block_info)
        )
        raise ValueError(msg)

    label_encoded = np.searchsorted(uniques, arr)
    if onehot_dtype:
        return _construct(label_encoded, uniques)
    else:
        return label_encoded


def _construct(x, categories):
    """Make a sparse matrix from an encoded array.

    >>> construct(np.array([0, 1, 0]), np.array([0, 1])).toarray()
    array([[1., 0.],
           [0., 1.],
           [1., 0.]])
    """
    # type: (np.ndarray, np.ndarray) -> scipy.sparse.csr_matrix
    data = np.ones(len(x))
    rows = np.arange(len(x))
    columns = x.ravel()
    return scipy.sparse.csr_matrix(
        (data, (rows, columns)), shape=(len(x), len(categories))
    )


def _encode_dask_array(values, uniques=None, encode=False, onehot_dtype=None):
    """One-hot or label encode a dask array.

    Parameters
    ----------
    values : da.Array, shape [n_samples,]
    unqiques : np.ndarray, shape [n_uniques,]
    encode : bool, default False
        Whether to encode the values (True) or just discover the uniques.
    onehot_dtype : np.dtype, optional
        Optional dtype for the resulting one-hot encoded array. This changes
        the shape, dtype, and underlying storage of the returned dask array.

        ======= ================= =========================
        thing   onehot_dtype=None onehot_dtype=onehot_dtype
        ======= ================= =========================
        shape   (n_samples,)      (n_samples, len(uniques))
        dtype   np.intp           onehot_dtype
        storage np.ndarray        scipy.sparse.csr_matrix
        ======= ================= =========================

    Returns
    -------
    uniques : ndarray
        The discovered uniques (uniques=None) or just `uniques`
    encoded : da.Array, optional
        The encoded values. Only returend when ``encode=True``.
    """

    if uniques is None:
        if encode and onehot_dtype:
            raise ValueError("Cannot use 'encode` and 'onehot_dtype' simultaneously.")
        if encode:
            uniques, encoded = da.unique(values, return_inverse=True)
            return uniques, encoded
        else:
            return da.unique(values)

    if encode:
        if onehot_dtype:
            dtype = onehot_dtype
            new_axis = 1
            chunks = values.chunks + (len(uniques),)
        else:
            dtype = np.intp
            new_axis = None
            chunks = values.chunks

        return (
            uniques,
            values.map_blocks(
                _check_and_search_block,
                uniques,
                onehot_dtype=onehot_dtype,
                dtype=dtype,
                new_axis=new_axis,
                chunks=chunks,
            ),
        )
    else:
        return uniques


def _encode(values, uniques=None, encode=False):
    if isinstance(values, (pd.Series, dd.Series)) and _is_categorical(values):
        return _encode_categorical(values, uniques=uniques, encode=encode)
    elif isinstance(values, da.Array):
        return _encode_dask_array(values, uniques=uniques, encode=encode)
    else:
        raise ValueError("Unknown type {}".format(type(values)))


def _is_categorical(y):
    return isinstance(y, (dd.Series, pd.Series)) and pd.api.types.is_categorical_dtype(
        y
    )<|MERGE_RESOLUTION|>--- conflicted
+++ resolved
@@ -6,12 +6,10 @@
 import dask.dataframe as dd
 import numpy as np
 import pandas as pd
-<<<<<<< HEAD
-import scipy.sparse
-=======
->>>>>>> a9c40bf2
 from sklearn.preprocessing import label as sklabel
 from sklearn.utils.validation import check_is_fitted
+
+import scipy.sparse
 
 
 class LabelEncoder(sklabel.LabelEncoder):
