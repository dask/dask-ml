--- conflicted
+++ resolved
@@ -7,15 +7,9 @@
     QuantileTransformer,
     Categorizer,
     DummyEncoder,
-<<<<<<< HEAD
-)
-
-from .imputation import ( # noqa
-    Imputer
-)
-=======
     OrdinalEncoder,
 )
+from .imputation import Imputer
 from .label import LabelEncoder
 
 
@@ -28,6 +22,7 @@
     "DummyEncoder",
     "OrdinalEncoder",
     "LabelEncoder",
+    "Imputer",
 ]
 
 
@@ -37,5 +32,4 @@
 except ImportError:
     pass
 else:
-    __all__.append("OneHotEncoder")
->>>>>>> 90292a58
+    __all__.append("OneHotEncoder")