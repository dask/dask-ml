--- conflicted
+++ resolved
@@ -42,25 +42,5 @@
       pytest --cov=dask_ml --cov-report=xml tests
     displayName: 'Run Tests'
 
-<<<<<<< HEAD
-  - script: |
-      source activate dask-ml-test
-      echo "[flake8]"
-      flake8
-
-      echo "[black]"
-      black --check .
-
-      echo "[isort]"
-      isort --recursive --check-only .
-
-      echo "[codecov]"
-      bash <(curl -s https://codecov.io/bash)
-
-      echo "[mypy]"
-      mypy dask_ml/metrics
-
-=======
   - bash: ./ci/code_checks.sh
->>>>>>> fddc19d5
     displayName: "Lint"