--- conflicted
+++ resolved
@@ -35,22 +35,11 @@
     displayName: "install"
 
   - bash: |
-<<<<<<< HEAD
-      conda install -y pytorch torchvision -c pytorch
-      pip install skorch
-      pip install tensorflow scikeras keras
-      pip install -U git+https://github.com/adriangb/scikeras.git
-    displayName: "install Tensorflow/PyTorch"
-    # condition: eq(variables['Build.SourceBranch'], 'refs/heads/master')
-    # Installing from git is temporary: see
-    # https://github.com/adriangb/scikeras/pull/17#issuecomment-659064357
-=======
       conda install -y -q pytorch cpuonly -c pytorch -n dask-ml-test
       source activate dask-ml-test
       pip install skorch
     displayName: "install PyTorch"
     condition: eq(variables['Build.SourceBranch'], 'refs/heads/master')
->>>>>>> 5c3179eb
 
   - script: |
       source activate dask-ml-test
