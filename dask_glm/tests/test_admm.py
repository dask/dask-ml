import pytest

from dask import persist
import dask.array as da
import numpy as np

from dask_glm.algorithms import admm, local_update
from dask_glm.families import Logistic, Normal
from dask_glm.regularizers import L1
from dask_glm.utils import make_y


@pytest.mark.parametrize('N', [1000, 10000])
@pytest.mark.parametrize('beta',
                         [np.array([-1.5, 3]),
                          np.array([35, 2, 0, -3.2]),
                          np.array([-1e-2, 1e-4, 1.0, 2e-3, -1.2])])
@pytest.mark.parametrize('family', [Logistic, Normal])
def test_local_update(N, beta, family):
    M = beta.shape[0]
    X = np.random.random((N, M))
    y = np.random.random(N) > 0.4
    u = np.zeros(M)
    z = np.random.random(M)
    rho = 1e7

    def create_local_gradient(func):
        def wrapped(beta, X, y, z, u, rho):
            return func(beta, X, y) + rho * (beta - z + u)
        return wrapped

    def create_local_f(func):
        def wrapped(beta, X, y, z, u, rho):
            return func(beta, X, y) + (rho / 2) * np.dot(beta - z + u,
                                                         beta - z + u)
        return wrapped

    f = create_local_f(family.pointwise_loss)
    fprime = create_local_gradient(family.pointwise_gradient)

    result = local_update(X, y, beta, z, u, rho, f=f, fprime=fprime)

    assert np.allclose(result, z, atol=2e-3)


@pytest.mark.parametrize('N', [1000, 10000])
@pytest.mark.parametrize('nchunks', [5, 10])
@pytest.mark.parametrize('p', [1, 5, 10])
def test_admm_with_large_lamduh(N, p, nchunks):
    X = da.random.random((N, p), chunks=(N // nchunks, p))
    beta = np.random.random(p)
    y = make_y(X, beta=np.array(beta), chunks=(N // nchunks,))

    X, y = persist(X, y)
<<<<<<< HEAD
    z = admm(X, y, regularizer=L1, lamduh=1e5, rho=20, max_iter=500)
=======
    z = admm(X, y, regularizer=L1(), lamduh=1e4, rho=20, max_iter=500)
>>>>>>> b2b6f108

    assert np.allclose(z, np.zeros(p), atol=1e-4)<|MERGE_RESOLUTION|>--- conflicted
+++ resolved
@@ -52,10 +52,6 @@
     y = make_y(X, beta=np.array(beta), chunks=(N // nchunks,))
 
     X, y = persist(X, y)
-<<<<<<< HEAD
-    z = admm(X, y, regularizer=L1, lamduh=1e5, rho=20, max_iter=500)
-=======
     z = admm(X, y, regularizer=L1(), lamduh=1e4, rho=20, max_iter=500)
->>>>>>> b2b6f108
 
     assert np.allclose(z, np.zeros(p), atol=1e-4)